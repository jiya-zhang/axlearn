# Copyright © 2023 Apple Inc.

"""Utilities for executing commands on GCP.

Note that these utilities do not handle resource management.
"""
import atexit
import importlib
import io
import logging
import math
import os
import pathlib
import re
import shlex
import subprocess
from collections.abc import Sequence
from dataclasses import dataclass
from typing import Any, Optional, Union
from urllib.parse import urlparse

import kubernetes as k8s
from absl import flags
from google.auth.credentials import Credentials

from axlearn.cloud.common.bastion import _BASTION_SERIALIZED_JOBSPEC_ENV_VAR, deserialize_jobspec
from axlearn.cloud.common.bundler import BaseDockerBundler
from axlearn.cloud.common.job import Job
from axlearn.cloud.common.utils import parse_kv_flags, subprocess_run
from axlearn.cloud.gcp.config import default_project, default_zone, gcp_settings
from axlearn.cloud.gcp.node_pool import PRE_PROVISIONER_LABEL
from axlearn.cloud.gcp.scopes import DEFAULT_TPU_SCOPES
from axlearn.cloud.gcp.system_characteristics import (
    GCE_MACHINE_TYPE_TO_MEMORY_CHARACTERISTICS,
    USER_FACING_NAME_TO_SYSTEM_CHARACTERISTICS,
)
from axlearn.cloud.gcp.tpu import (
    get_queued_tpu_node,
    get_tpu_node,
    infer_tpu_type,
    qrm_resource,
    tpu_resource,
)
from axlearn.cloud.gcp.utils import (
    custom_jobset_kwargs,
    delete_k8s_jobset,
    get_credentials,
    running_from_vm,
)
from axlearn.common.config import REQUIRED, ConfigBase, Required, config_class
from axlearn.common.utils import Nested

# Set 80% of the max value as the requested memory.
_MEMORY_REQUEST_PERCENTAGE = 0.8


class GCPJob(Job):
    """Base GCP Job definition."""

    @config_class
    class Config(Job.Config):
        """Configures GCPJob."""

        # GCP project.
        project: Required[str] = REQUIRED
        # GCP zone.
        zone: Required[str] = REQUIRED
        # If not none, the current job will be executed as the service account.
        service_account: Optional[str] = None

    @classmethod
    def define_flags(cls, fv: flags.FlagValues):
        super().define_flags(fv)
        common_kwargs = dict(flag_values=fv, allow_override=True)
        flags.DEFINE_string("project", default_project(), "The GCP project name.", **common_kwargs)
        flags.DEFINE_string("zone", default_zone(), "The GCP zone name.", **common_kwargs)
        flags.DEFINE_string(
            "service_account",
            None,
            "If specified, will run job as the service account. "
            "Otherwise will fallback to application-default credentials.",
            **common_kwargs,
        )

    def _get_job_credentials(
        self,
        impersonate_scopes: Optional[Sequence[str]] = None,
    ) -> Credentials:
        """Returns the credentials the job runs as.

        Note that credentials are temporary and should be created on demand.

        Args:
            impersonate_scopes: Scopes of the impersonation token,
                following https://developers.google.com/identity/protocols/oauth2/scopes

        Returns:
            The temporary credentials, possibly impersonating `cfg.service_account`.
        """
        return get_credentials(
            impersonate_account=self.config.service_account,
            impersonate_scopes=impersonate_scopes,
        )


@config_class
class AcceleratorConfig(ConfigBase):
    """Configures job resources, e.g. TPU or GPU.

    Attributes:
        instance_type: Instance type, e.g. tpu-v4-8.
        num_replicas: Number of replicas, e.g. TPU slices.
    """

    instance_type: Required[str] = REQUIRED
    num_replicas: int = 1


def accelerator_flags(flag_values: flags.FlagValues, **kwargs):
    """Defines resource flags, e.g. --instance_type and --num_replicas."""
    flags.DEFINE_string(
        "instance_type",
        # --instance_type is often defined at the launcher, so use any existing value by default.
        getattr(flag_values, "instance_type", None),
        "Instance type.",
        flag_values=flag_values,
        **kwargs,
    )
    flags.DEFINE_integer(
        "num_replicas", 1, "Number of replicas.", flag_values=flag_values, **kwargs
    )


class TPUQRMJob(GCPJob):
    """Executes arbitrary commands on TPU-VMs."""

    @config_class
    class Config(GCPJob.Config):
        """Configures TPUQRMJob.

        Attributes:
            accelerator: TPU configuration.
        """

        accelerator: AcceleratorConfig = AcceleratorConfig()

    def __init__(self, cfg: Config):
        super().__init__(cfg)
        self._local_home = pathlib.Path.home()
        self._use_iap = None  # Infer from public IP.

    @classmethod
    def define_flags(cls, fv: flags.FlagValues):
        super().define_flags(fv)
        accelerator_flags(flag_values=fv, allow_override=True)

    @classmethod
    def from_flags(cls, fv: flags.FlagValues, **kwargs) -> Config:
        cfg: TPUQRMJob.Config = super().from_flags(fv, **kwargs)
        cfg.accelerator.set(instance_type=fv.instance_type, num_replicas=fv.num_replicas)
        return cfg

    def _ensure_ssh_keys(self):
        """Ensures SSH keys exist, or raises ValueError. Only necessary on remote VM."""
        # Seem to need to nuke this every time to avoid MITM warnings.
        hosts_file = self._local_home / ".ssh/google_compute_known_hosts"
        if hosts_file.exists():
            hosts_file.unlink()

        ssh_key = self._local_home / ".ssh/google_compute_engine"
        proc = subprocess_run(f"ssh-add {ssh_key}", check=False, capture_output=True)
        if proc.returncode:
            logging.warning("SSH key %s does not exist yet.", ssh_key)

    def _infer_iap(self):
        """Infers whether instance has public IP. If not, we tunnel through IAP."""
        if self._use_iap is None:
            cfg: TPUQRMJob.Config = self.config
            if cfg.accelerator.num_replicas > 1:
                node = get_queued_tpu_node(
                    cfg.name,
                    qrm_resource(self._get_job_credentials(DEFAULT_TPU_SCOPES)),
                )
            else:
                node = get_tpu_node(
                    cfg.name,
                    tpu_resource(self._get_job_credentials(DEFAULT_TPU_SCOPES)),
                )
            if node is None:
                raise ValueError(f"Expected TPU {cfg.name} to exist")
            for endpoint in node.get("networkEndpoints", []):
                for access_config in endpoint.get("accessConfig", []):
                    if access_config.get("natIP", None):
                        logging.info("Detected a public IP, not using IAP.")
                        self._use_iap = False
                        return False
            logging.info("Didn't find a public IP, using IAP.")
            self._use_iap = True
        return self._use_iap

    def _execute_remote_cmd(
        self,
        cmd: str,
        *,
        worker: Union[int, str] = "all",
        detached_session: Optional[str] = None,
        batch_size: Union[int, str] = 100,
        extra_ssh_flags: str = "",
        **kwargs,
    ) -> Sequence[subprocess.CompletedProcess]:
        """Executes a command on existing TPU-VM(s).

        Args:
            cmd: Command to run.
            worker: Worker ID. Defaults to "all".
            wait: Whether to wait for process to complete. If True, waits for command to complete,
                and returns a completed process. Caller can inspect outputs or exit codes. If False,
                spawns and returns a process. Caller can listen to logs in realtime.
            detached_session: If not None, run commands behind `screen` in detached mode. This is
                useful for persisting commands even if SSH is terminated. If not None, should be a
                string containing the session name.
            batch_size: Number of concurrent command executions. If 'all', run all commands
                simultaneously.
            extra_ssh_flags: Extra gcloud ssh flags.
            **kwargs: Forwarded to subprocess.

        Returns:
            A list of completed subprocesses. Each corresponds to execution of the command on a
            single slice.

        Raises:
            ValueError: If the name of the detached screen session is too long.
        """
        cfg: TPUQRMJob.Config = self.config
        from_vm = running_from_vm()
        cmd = _prepare_cmd_for_gcloud_ssh(f"pushd /root && {cmd}")
        if from_vm:
            self._ensure_ssh_keys()
            extra_ssh_flags = f"--internal-ip {extra_ssh_flags}"
        elif self._infer_iap():
            # Infer IAP flag if not running from VM.
            extra_ssh_flags = f"--tunnel-through-iap {extra_ssh_flags}"
        cmd = f"sudo bash -c {cmd}"
        if detached_session:
            # Even though the official limit is 100 chars, screen seems to silently exit even before
            # that.
            if len(detached_session) > 80:
                raise ValueError(f"Screen name {detached_session} is too long.")
            cmd = f"sudo screen -dmS {detached_session} {cmd}"
        logging.debug("Executing remote command on worker [%s]: '%s'", worker, cmd)
        if cfg.accelerator.num_replicas > 1:
            slices = [f"{cfg.name}-{i}" for i in range(cfg.accelerator.num_replicas)]
        else:
            slices = [cfg.name]
        procs = []
        for s in slices:
            cmd_for_slice = (
                f"gcloud alpha compute -q tpus tpu-vm ssh {s} "
                f"--project={cfg.project} "
                f"--zone={cfg.zone} "
                f"--worker={worker} "
                f"--batch-size={batch_size} "
                f'{extra_ssh_flags} --command="{cmd}"'
            )
            proc = subprocess_run(cmd_for_slice, **_prepare_subprocess_kwargs(kwargs))
            procs.append(proc)
        return procs

    def _execute(self) -> Any:
        """Performs some computation on remote TPU-VMs."""
        cfg: TPUQRMJob.Config = self.config
        self._execute_remote_cmd(cfg.command)

    def execute(self) -> Any:
        """Wraps _execute with ssh-agent and retries. All args and kwargs are forwarded."""
        if running_from_vm():
            _start_ssh_agent()
        return super().execute()


# Use kw_only=True so that subclasses can have a mix of default and non-default attributes.
@dataclass(kw_only=True)
class VolumeMount:
    """Generic volume mount."""

    name: str
    mount_path: str
    read_only: bool = False


@dataclass(kw_only=True)
class GCSFuseMount(VolumeMount):
    """Configures the GCS FUSE mount.

    https://cloud.google.com/kubernetes-engine/docs/how-to/persistent-volumes/cloud-storage-fuse-csi-driver#sidecar-container
    https://cloud.google.com/kubernetes-engine/docs/how-to/persistent-volumes/cloud-storage-fuse-csi-driver#consume-ephemeral-volume-pod

    Attributes:
        gcs_path: GCS path, including gs:// prefix.
        mount_path: Path within local fs to mount to.
        cpu: Defaults to 250m. Increase if higher throughput needed.
        memory: Defaults to 256Mi. Set proportionally to number of files processed (not filesize).
        ephemeral_gb: Defaults to 5Gi. Used for staging temp files before uploading to GCS.
        read_only: Whether the mount should be read-only.
    """

    gcs_path: str
    name: str = "gcs-fuse-csi-ephemeral"
    mount_path: str = "/output"
    cpu: str = "250m"
    memory: str = "256Mi"
    ephemeral_gb: str = "5Gi"


@dataclass(kw_only=True)
class HostMount(VolumeMount):
    """Configures the hostPath mount.

    https://kubernetes.io/docs/concepts/storage/volumes/#hostpath

    Attributes:
        host_path: Host path to mount into the container.
        type: Type of the host path.
    """

    host_path: str
    type: str = "Directory"


class GKEJob(GCPJob):
    """Base GKE Job interface."""

    @config_class
    class Config(GCPJob.Config):
        """Configures GKEJob.

        Attributes:
            env_vars: Optional env vars to set.
            namespace: The namespace to use within the k8s cluster.
                https://kubernetes.io/docs/concepts/overview/working-with-objects/namespaces/
            gcsfuse_mount: Optional configs for the GCS FUSE sidecar and volume mount.
                See `GCSFuseMount` for details.
            enable_pre_provisioner: Whether to enable pre-provisioner.
            queue: The Kueue LocalQueue to use. If not set, no queue is used.
            output_dir: Optional; The output directory of the GKE job outputs.
                Each host's output will be placed in `"{output_dir}/output/$HOSTNAME/"`.
                This directory is used by the sidecar container to sync outputs to GCS using gsutil.
                Ensure that `output_dir` is a valid GCS path (e.g., `gs://your-bucket/path`).
            host_mounts: List of volumes from host to mount into the container.
                See `HostMount` for details.
        """

        env_vars: dict[str, str] = {}
        namespace: str = "default"
        gcsfuse_mount: Optional[GCSFuseMount] = None
        # This config is made Optional for backwards compatibility. Default is False.
        enable_pre_provisioner: Optional[bool] = None
        queue: Optional[str] = None
        output_dir: Optional[str] = None
        host_mounts: Optional[list[HostMount]] = None

    @classmethod
    def define_flags(cls, fv: flags.FlagValues):
        super().define_flags(fv)
        flags.DEFINE_string(
            "namespace", "default", "K8s namespace.", flag_values=fv, allow_override=True
        )
        flags.DEFINE_multi_string(
            "gcsfuse_mount_spec",
            None,
            "GCS FUSE mount spec in the format key=value.",
            flag_values=fv,
        )
        flags.DEFINE_string(
            "queue",
            None,
            "The name of the Kueue LocalQueue to use. If not set, no queue is used.",
            flag_values=fv,
        )
        flags.DEFINE_multi_string(
            "host_mount_spec",
            None,
            "Host mount spec in the format key=value, separated by comma. You can specify multiple "
            "host mounts by using this flag repeatedly. Example: "
            "--host_mount_spec=name=tmp,host_path=/tmp,mount_path=/host-tmp "
            "--host_mount_spec=name=home,host_path=/home,mount_path=/host-home",
            flag_values=fv,
        )

    @classmethod
    def from_flags(cls, fv: flags.FlagValues, **kwargs) -> Config:
        cfg: GKEJob.Config = super().from_flags(fv, **kwargs)
        cfg.service_account = cfg.service_account or gcp_settings(
            "k8s_service_account", default="default", fv=fv
        )
        # pylint: disable=missing-kwoa
        # pytype: disable=missing-parameter
        if fv.gcsfuse_mount_spec:
            cfg.gcsfuse_mount = GCSFuseMount(**parse_kv_flags(fv.gcsfuse_mount_spec, delimiter="="))
        if fv.host_mount_spec:
            cfg.host_mounts = [
                HostMount(**parse_kv_flags(item.split(","), delimiter="="))
                for item in fv.host_mount_spec
            ]
        # pytype: enable=missing-parameter
        return cfg


class TPUGKEJob(GKEJob):
    """A TPU job represented as a k8s JobSet.

    See also `gke_runner` as an example.
    """

    @config_class
    class Config(GKEJob.Config):
        """Configures TPUGKEJob.

        Attributes:
            accelerator: TPU configuration.
            reservation: If specified, the TPU reservation name. This is not necessarily specific to
                GKE and can be the same as e.g. the QRM reservation.
                https://cloud.google.com/sdk/gcloud/reference/alpha/compute/tpus/reservations/list
            enable_tpu_ici_resiliency: Whether to enable TPU ICI resiliency.
                If True, the job will persist through some types of network failure, but with
                degraded performance.
                If None, we leave it to GCP to determine whether it's appropriate for the requested
                TPU topology.
            location_hint: If set, the job will be scheduled to run on this TPU location.
                If None, we leave it to GCP to determine where the TPUs are located.
            enable_tpu_smart_repair: Whether to enable TPU smart repair.
                GKE 1.29.3-gke.1154000 or above is required.
        """

        accelerator: AcceleratorConfig = AcceleratorConfig()
        reservation: Optional[str] = None
        enable_tpu_ici_resiliency: Optional[bool] = None
        location_hint: Optional[str] = None
        enable_tpu_smart_repair: bool = False
        use_pathways: Optional[bool] = False

    @classmethod
    def define_flags(cls, fv: flags.FlagValues):
        super().define_flags(fv)
        common_kwargs = dict(flag_values=fv, allow_override=True)
        accelerator_flags(**common_kwargs)
        flags.DEFINE_string("reservation", None, "TPU reservation.", **common_kwargs)
        flags.DEFINE_boolean(
            "enable_tpu_ici_resiliency",
            None,
            "Whether to enable TPU ICI resiliency. If None, the decision is left to GCP, as "
            "not all TPU types support this flag.",
            **common_kwargs,
        )
        flags.DEFINE_boolean(
            "use_pathways", False, "Wether the workload is pathways-enabled.", **common_kwargs
        )

    @classmethod
    def from_flags(cls, fv: flags.FlagValues, **kwargs) -> Config:
        cfg: TPUGKEJob.Config = super().from_flags(fv, **kwargs)
        cfg.accelerator.set(instance_type=fv.instance_type, num_replicas=fv.num_replicas)
        cfg.reservation = cfg.reservation or gcp_settings("gke_reservation", required=False, fv=fv)
        # Only read from the config file since users shouldn't need to configure this.
        cfg.location_hint = gcp_settings("location_hint", required=False, fv=fv)
        cfg.enable_tpu_smart_repair = bool(
            gcp_settings("enable_tpu_smart_repair", required=False, fv=fv)
        )
        return cfg

    def __init__(self, cfg: Config):
        bundler_cfg = cfg.bundler
        bundler_cfg = getattr(bundler_cfg, "inner", bundler_cfg)
        if bundler_cfg is None or not issubclass(bundler_cfg.klass, BaseDockerBundler):
            raise NotImplementedError(f"Only docker bundler supported, got: {bundler_cfg}")
        self._tpu_type = infer_tpu_type(cfg.accelerator.instance_type)
        if self._tpu_type not in USER_FACING_NAME_TO_SYSTEM_CHARACTERISTICS:
            raise NotImplementedError(f"Missing system characteristics for {self._tpu_type}")
        super().__init__(cfg)
<<<<<<< HEAD
        self._gcsfuse_volume = "gcs-fuse-csi-ephemeral"
        if cfg.use_pathways:
            self._import_pathways()

    def _import_pathways(self):
        try:
            importlib.import_module("pathwaysutils")
        except ModuleNotFoundError:
            logging.error("An error occurred while importing pathways-utils.")

    def _get_pathways_tpu_type(self, device: str) -> str:
        pathways_tpu_devices = {
            "v6e": "tpuv6e",
            "v5p": "tpuv5",
            "v5litepod": "tpuv5e",
            "v4": "tpuv4",
            "v3": "tpuv3",
        }
        return pathways_tpu_devices[device.split("-")[0].lower()]
=======
        self._output_volume_mount = dict(name="shared-output", mountPath="/output")

    def _maybe_add_volume_mount(self, volume_mounts: list[dict], *, spec: Optional[VolumeMount]):
        if spec:
            volume_mounts.append(
                dict(
                    name=spec.name,
                    mountPath=spec.mount_path,
                    readOnly=spec.read_only,
                ),
            )
>>>>>>> d61e73ea

    def _build_container(self, job_type: str = None) -> Nested[Any]:
        """Builds a config for a single container.

        Returns:
            A nested dict corresponding to a k8s Container config.
        """
        cfg: TPUGKEJob.Config = self.config
        system = USER_FACING_NAME_TO_SYSTEM_CHARACTERISTICS[self._tpu_type]
<<<<<<< HEAD
        volume_mounts = []
        resources = {"limits": {}}
=======
        volume_mounts = [self._output_volume_mount]
>>>>>>> d61e73ea

        self._maybe_add_volume_mount(volume_mounts, spec=cfg.gcsfuse_mount)
        if cfg.host_mounts:
            for mount in cfg.host_mounts:
                self._maybe_add_volume_mount(volume_mounts, spec=mount)

        env_vars = {**cfg.env_vars}
        if cfg.enable_tpu_ici_resiliency is not None:
            env_vars["ENABLE_ICI_RESILIENCY"] = str(cfg.enable_tpu_ici_resiliency).lower()

        if not cfg.use_pathways:
            resources = {"limits": {"google.com/tpu": system.chips_per_vm}}
            # Set request memory by host machine type.
            machine_memory_gi = GCE_MACHINE_TYPE_TO_MEMORY_CHARACTERISTICS.get(
                system.gce_machine_type, None
            )
            if machine_memory_gi is not None:
                request_memory_gi = machine_memory_gi * _MEMORY_REQUEST_PERCENTAGE
                resources["limits"]["memory"] = f"{machine_memory_gi}Gi"
                resources["requests"] = {"memory": f"{math.floor(request_memory_gi)}Gi"}

        container_name = cfg.name
        args = []
        image = self._bundler.id(cfg.name)
        ports = [
            dict(containerPort=8471),  # Port using which TPU VMs communicate.
            dict(containerPort=8080),  # Port for MXLA coordinator.
            dict(containerPort=8431),  # Port to export TPU runtime metrics.
        ]

        if cfg.use_pathways:
            container_name = f"{cfg.name}-{job_type}"
            volume_mounts.append(
                dict(
                    name="shared-tmp",
                    mountPath="/tmp",
                ),
            )
            staging_location = "gs://cloud-pathways-staging/tmp"
            cluster = gcp_settings("gke_cluster")
            rm_address = f"{cfg.name}-rm-0-0.{cfg.name}.default.svc.{cluster}-domain.:38677"

            if job_type == "worker":
                args.extend(
                    [
                        "--server_port=38677",
                        f"--resource_manager_address={rm_address}",
                        f"--gcs_scratch_location={staging_location}",
                    ]
                )
                image = "us-docker.pkg.dev/cloud-tpu-v2-images/pathways/server:latest"
                ports.append(dict(containerPort=38677))
                resources = {"limits": {"google.com/tpu": system.chips_per_vm}}

            elif job_type == "rm":
                tpu_type = self._get_pathways_tpu_type(system.device_type)
                args.extend(
                    [
                        "--server_port=38677",
                        "--node_type=resource_manager",
                        f"--gcs_scratch_location={staging_location}",
                        f"--instance_count={system.vms_per_slice}",
                        f"--instance_type={tpu_type}:{system.topology}",
                    ]
                )
                env_vars.update(
                    TPU_SKIP_MDS_QUERY="true",
                    HOST_ADDRESS="$(JOBSET_NAME)-$(REPLICATED_JOB_NAME)-0-0.$(JOBSET_NAME)",
                    REPLICATED_JOB_NAME=job_type,
                    JOBSET_NAME=cfg.name,
                )
                image = "us-docker.pkg.dev/cloud-tpu-v2-images/pathways/server:latest"
                resources["limits"]["memory"] = "8Gi"
                resources["limits"]["cpu"] = "4"
                ports.append(dict(containerPort=38677))

            elif job_type == "proxy":
                args.extend(
                    [
                        "--server_port=38676",
                        f"--resource_manager_address={rm_address}",
                        f"--gcs_scratch_location={staging_location}",
                    ]
                )
                image = "us-docker.pkg.dev/cloud-tpu-v2-images/pathways/proxy_server:latest"
                resources["limits"]["memory"] = "100Gi"
                resources["limits"]["cpu"] = "24"
                ports.append(dict(containerPort=38676))

            elif job_type == "user":
                resources["limits"]["memory"] = "100Gi"
                resources["limits"]["cpu"] = "24"
                proxy = (
                    f"grpc://{cfg.name}-proxy-0-0.{cfg.name}.default.svc.{cluster}-domain.:38676"
                )
                env_vars.update(
                    JAX_BACKEND_TARGET=proxy,
                    XCLOUD_ENVIRONMENT="GCP",
                    JOBSET_NAME=cfg.name,
                )

        k8s_env_vars = [dict(name=k, value=str(v)) for k, v in env_vars.items()]
        k8s_env_vars.append(
            {
                "name": "NODE_IP",
                "valueFrom": {
                    "fieldRef": {
                        "fieldPath": "status.hostIP",
                    }
                },
            },
        )

        return dict(
            name=container_name,
            image=image,
            # https://cloud.google.com/kubernetes-engine/docs/how-to/tpus#tpu-chips-node-pool
            # https://cloud.google.com/kubernetes-engine/docs/how-to/tpu-multislice#run_workload
            ports=ports,
            securityContext=dict(privileged=True),
            # TODO(markblee): Improve SIGTERM behavior for command.
            command=["bash", "-c", cfg.command]
            if not cfg.use_pathways or job_type == "user"
            else None,
            resources=resources,
            # Env var values should always be strings.
            env=k8s_env_vars,
            volumeMounts=volume_mounts,
        )

    def _build_uploader_container(self) -> Nested[Any]:
        """Builds a config for the uploader container which sync logs to the output dir.

        The sidecar container runs an loop to periodically sync outputs to GCS until the Pod is
        terminated.
        When the main container exits, Kubernetes will then send a termination signal (SIGTERM)
        to the uploader container, allowing it to exit gracefully.

        Returns:
            A nested dict corresponding to a k8s Container config.
        """
        cfg: TPUGKEJob.Config = self.config

        dst = f"{cfg.output_dir}/output/$HOSTNAME/"
        interval_s = 60

        sync_command = f"while true; do gsutil -m rsync -r /output {dst}; sleep {interval_s}; done"

        volume_mounts = [self._output_volume_mount]

        resources = {
            "requests": {"cpu": "100m", "memory": "128Mi"},
            "limits": {"cpu": "500m", "memory": "256Mi"},
        }

        return dict(
            name="output-uploader",
            image="google/cloud-sdk:alpine",
            # https://kubernetes.io/docs/concepts/workloads/pods/sidecar-containers/#pod-sidecar-containers
            # SideCar container is an init container with restartPolicy as "Always".
            restartPolicy="Always",
            command=["/bin/sh", "-c"],
            args=[sync_command],
            resources=resources,
            volumeMounts=volume_mounts,
            args=args,
        )

    def _build_pod(self, job_type: str = None) -> Nested[Any]:
        """Builds a config for a single Pod, which is a set of containers.

        https://kubernetes.io/docs/concepts/workloads/pods

        Returns:
            A nested dict corresponding to a k8s Pod template, including the pod metadata and spec.
        """
        cfg: TPUGKEJob.Config = self.config
        system = USER_FACING_NAME_TO_SYSTEM_CHARACTERISTICS[self._tpu_type]
        annotations, labels, selector, volumes, tolerations = {}, {}, {}, [], []

        volumes.append(dict(name="shared-output", emptyDir={}))
        if cfg.gcsfuse_mount:
            # Mount a GCS bucket as a volume.
            annotations.update(
                {
                    "gke-gcsfuse/volumes": "true",
                    "gke-gcsfuse/cpu-limit": cfg.gcsfuse_mount.cpu,
                    "gke-gcsfuse/memory-limit": cfg.gcsfuse_mount.memory,
                    "gke-gcsfuse/ephemeral-storage-limit": cfg.gcsfuse_mount.ephemeral_gb,
                }
            )
            # Parse GCSFuseMount path into bucket, prefix.
            parsed = urlparse(cfg.gcsfuse_mount.gcs_path)
            # https://cloud.google.com/kubernetes-engine/docs/how-to/persistent-volumes/cloud-storage-fuse-csi-driver#consume-ephemeral-volume-pod
            # Caveat: --implicit-dirs might have negative impacts on i/o performance. See
            # https://github.com/googlecloudplatform/gcsfuse/blob/master/docs/semantics.md .
            volumes.append(
                dict(
                    name=cfg.gcsfuse_mount.name,
                    csi=dict(
                        driver="gcsfuse.csi.storage.gke.io",
                        readOnly=cfg.gcsfuse_mount.read_only,
                        volumeAttributes=dict(
                            bucketName=parsed.netloc,
                            mountOptions=f"only-dir={parsed.path.lstrip('/')},implicit-dirs",
                        ),
                    ),
                )
            )
        if cfg.host_mounts:
            for mount in cfg.host_mounts:
                volumes.append(
                    dict(
                        name=mount.name,
                        hostPath=dict(path=mount.host_path, type=mount.type),
                    )
                )

        # If running from bastion, a scheduling tier will be specified in env.
        # Tier "0" corresponds to reserved; otherwise we use preemptible.
        tier = os.environ.get("BASTION_TIER", None)

        # skip reservation/spot flags for Pathways CPU jobs.
        if job_type not in ("rm", "proxy", "user"):
            if tier == "0" and cfg.reservation is not None:
                logging.info("Found tier=%s in env. Using reservation=%s", tier, cfg.reservation)
                selector.update({"cloud.google.com/reservation-name": cfg.reservation})
                labels.update({"bastion-tier": "reserved"})
            else:
                logging.info("Found tier=%s in env. Using spot quota", tier)
                selector.update({"cloud.google.com/gke-spot": "true"})
                tolerations.append(
                    {
                        "key": "cloud.google.com/gke-spot",
                        "operator": "Equal",
                        "value": "true",
                        "effect": "NoSchedule",
                    }
                )
                labels.update({"bastion-tier": "spot"})

        if cfg.enable_tpu_ici_resiliency is not None:
            selector.update(
                {
                    "cloud.google.com/gke-tpu-ici-resiliency": str(
                        cfg.enable_tpu_ici_resiliency
                    ).lower()
                }
            )

        if cfg.location_hint is not None:
            selector.update({"cloud.google.com/gke-location-hint": str(cfg.location_hint).lower()})

        if cfg.enable_pre_provisioner:
            # Used by pre-provisioner.
            selector.update(
                {
                    PRE_PROVISIONER_LABEL: cfg.name,
                }
            )
        elif not cfg.use_pathways:
            # Used by GCP auto-provisioner.
            selector.update(
                {
                    # NOTE: This is an arbitrary key, with a value that must be unique to the
                    # jobset. This forces the jobset to be associated with its own node pool;
                    # without this, the TPU provisioner may create a node pool and the scheduler may
                    # schedule a different jobset onto the node pool, which can cause conflicts if
                    # the original jobset attempts to restart (node pool conflict). This is more
                    # reliable at the moment but doesn't take advantage of node pool sharing. GCP is
                    # working on a fix.
                    "provisioner-nodepool-id": cfg.name,
                }
            )

        if os.environ.get(_BASTION_SERIALIZED_JOBSPEC_ENV_VAR):
            spec = deserialize_jobspec(
                io.StringIO(os.environ.get(_BASTION_SERIALIZED_JOBSPEC_ENV_VAR))
            )

            labels.update({"job-priority": str(spec.metadata.priority)})
            labels.update({"user-id": spec.metadata.user_id})

            # For job-priority to be populated to node labels when tpu-provisioner is used.
            selector.update({"job-priority": str(spec.metadata.priority)})

        annotations.update(
            {
                # Disable gcp auto-provisioner or not.
                # https://github.com/GoogleCloudPlatform/ai-on-gke/blob/b199de1d5326f257fa6fc21d99e45b5b4621bb20/tpu-provisioner/internal/controller/creation_controller.go#L40
                "tpu-provisioner.cloud.google.com/disable-autoprovisioning": (
                    "true" if cfg.enable_pre_provisioner else "false"
                ),
            }
        )

        if cfg.enable_tpu_smart_repair:
            labels.update({"cloud.google.com/gke-tpu-auto-restart": "true"})
            annotations.update(
                {
                    # The list of labels to be copied to node pools by tpu-provisioner.
                    # https://github.com/GoogleCloudPlatform/ai-on-gke/blob/main/tpu-provisioner/internal/cloud/common.go#L27-L28
                    # pylint: disable=line-too-long
                    "tpu-provisioner.cloud.google.com/copy-labels": "cloud.google.com/gke-tpu-auto-restart"
                }
            )

        if cfg.use_pathways:
            volumes.append(
                dict(
                    hostPath=dict(
                        path="/tmp",
                        type="DirectoryOrCreate",
                    ),
                    name="shared-tmp",
                )
            )

        if job_type in ("rm", "proxy", "user"):
            selector.update({"cloud.google.com/gke-nodepool": f"cpu-{job_type}-np"})
        else:
            selector.update(
                {
                    "cloud.google.com/gke-tpu-accelerator": system.gke_accelerator,
                    "cloud.google.com/gke-tpu-topology": system.topology,
                }
            )

        return dict(
            metadata=dict(annotations=annotations, labels=labels),
            spec=dict(
                # NOTE: Don't set hostNetwork or dnsPolicy for compat with Workload Identity.
                terminationGracePeriodSeconds=60,
                # Fail if any pod fails, and allow retries to happen at JobSet level.
                restartPolicy="Never",
                nodeSelector={
                    **selector,
                },
                tolerations=tolerations,
<<<<<<< HEAD
                containers=[self._build_container(job_type)],
=======
                containers=[self._build_container()],
                initContainers=[self._build_uploader_container()],
>>>>>>> d61e73ea
                serviceAccountName=cfg.service_account,
                volumes=volumes,
                priorityClassName="medium",
            ),
        )

    def _build_job(self, job_type: str = None) -> Nested[Any]:
        """Builds a config for a single Job, which is a set of Pods.

        https://kubernetes.io/docs/concepts/workloads/controllers/job/

        Returns:
            A nested dict corresponding to a k8s Job config, including the job metadata and spec.
        """
        system = USER_FACING_NAME_TO_SYSTEM_CHARACTERISTICS[self._tpu_type]

        if job_type == "worker":
            return dict(
                metadata=dict(
                    annotations={
                        # pylint: disable=line-too-long
                        "alpha.jobset.sigs.k8s.io/exclusive-topology": "cloud.google.com/gke-nodepool"
                    }
                ),
                spec=dict(
                    parallelism=system.vms_per_slice,
                    completions=system.vms_per_slice,
                    backoffLimit=system.vms_per_slice * 4,
                    template=self._build_pod(job_type),
                ),
            )
        elif job_type in ("rm", "proxy", "user"):
            return dict(
                spec=dict(
                    parallelism=1,
                    completions=1,
                    backoffLimit=0,
                    template=self._build_pod(job_type),
                ),
            )

        return dict(
            spec=dict(
                parallelism=system.vms_per_slice,
                completions=system.vms_per_slice,
                backoffLimit=0,  # Fail the job if any node fails. Retries happen at JobSet level.
                template=self._build_pod(),
            ),
        )

    def _build_jobset(self) -> Nested[Any]:
        """Builds a config for a JobSet, which is a set of Jobs.

        https://github.com/kubernetes-sigs/jobset/blob/d49514bee57da8ac9aec2fcea06c3a13c21afeae/docs/concepts/README.md

        Returns:
            A nested dict corresponding to a k8s JobSet config.
        """
        cfg: TPUGKEJob.Config = self.config

        annotations, labels = {}, {}

        if not cfg.use_pathways:
            annotations.update(
                {
                    # The exclusive topology annotation will ensure that all Pods will have affinity
                    # rules added that will ensure that they are fully scheduled on the same
                    # pod-slice node-pools.
                    "alpha.jobset.sigs.k8s.io/exclusive-topology": "cloud.google.com/gke-nodepool",
                }
            )

        if cfg.queue:
            if cfg.use_pathways:
                labels["kueue.x-k8s.io/queue-name"] = cfg.queue
            else:
                annotations["kueue.x-k8s.io/queue-name"] = cfg.queue

        spec = dict(
            failurePolicy=dict(maxRestarts=cfg.max_tries - 1),
            replicatedJobs=[
                # NOTE: the suffix here impacts how long job names can be.
                dict(
                    name="job",
                    replicas=cfg.accelerator.num_replicas,
                    template=self._build_job(),
                ),
            ],
        )

        if cfg.use_pathways:
            logging.info("Building pathways jobset.")
            spec = dict(
                failurePolicy=dict(maxRestarts=cfg.max_tries - 1),
                successPolicy=dict(operator="All", targetReplicatedJobs=["user"]),
                replicatedJobs=[
                    dict(
                        name="worker",
                        replicas=cfg.accelerator.num_replicas,
                        template=self._build_job("worker"),
                    ),
                    dict(
                        name="rm",
                        replicas=1,
                        template=self._build_job("rm"),
                    ),
                    dict(
                        name="proxy",
                        replicas=1,
                        template=self._build_job("proxy"),
                    ),
                    dict(
                        name="user",
                        replicas=1,
                        template=self._build_job("user"),
                    ),
                ],
            )

        return dict(
            metadata=dict(
                name=cfg.name,
                annotations=annotations,
                labels=labels,
            ),
            spec=spec,
        )

    def _delete(self):
        cfg: TPUGKEJob.Config = self.config
        # Issues a delete request for the JobSet and proactively delete its descendants. This is not
        # fully blocking; after the call returns there can be a delay before everything is deleted.
        delete_k8s_jobset(cfg.name, namespace=cfg.namespace)

    def _execute(self) -> Any:
        """Submits a JobSet to the cluster."""
        cfg: TPUGKEJob.Config = self.config
        api_kwargs = custom_jobset_kwargs()
        custom_object = dict(
            apiVersion=f"{api_kwargs['group']}/{api_kwargs['version']}",
            kind="JobSet",
            **self._build_jobset(),
        )
        logging.info("Submitting JobSet body=%s api_kwargs=%s", custom_object, api_kwargs)
        return k8s.client.CustomObjectsApi().create_namespaced_custom_object(
            namespace=cfg.namespace,
            body=custom_object,
            **api_kwargs,
        )


class GPUGKEJob(GKEJob):
    """A GPU job represented as a k8s JobSet.

    See also `gke_runner` as an example.
    """

    @config_class
    class Config(GKEJob.Config):
        """Configures GPUGKEJob.

        Attributes:
            accelerator: GPU configuration.
        """

        accelerator: AcceleratorConfig = AcceleratorConfig()

    @classmethod
    def define_flags(cls, fv: flags.FlagValues):
        super().define_flags(fv)
        common_kwargs = dict(flag_values=fv, allow_override=True)
        accelerator_flags(**common_kwargs)

    @classmethod
    def from_flags(cls, fv: flags.FlagValues, **kwargs) -> Config:
        cfg: GPUGKEJob.Config = super().from_flags(fv, **kwargs)
        cfg.accelerator.set(instance_type=fv.instance_type, num_replicas=fv.num_replicas)
        return cfg

    def __init__(self, cfg: Config):
        bundler_cfg = cfg.bundler
        bundler_cfg = getattr(bundler_cfg, "inner", bundler_cfg)
        if bundler_cfg is None or not issubclass(bundler_cfg.klass, BaseDockerBundler):
            raise NotImplementedError(f"Only docker bundler supported, got: {bundler_cfg}")
        super().__init__(cfg)
        if cfg.gcsfuse_mount:
            raise NotImplementedError("GCSFuse is not supported on GKE with GPU.")
        if cfg.enable_pre_provisioner:
            raise NotImplementedError("Pre-provisioner is not supported on GKE with GPU.")
        instance_type = cfg.accelerator.instance_type
        if not instance_type.startswith("gpu-a3-highgpu"):
            raise NotImplementedError(
                f"The instance type {instance_type} is not supported on GKE with GPU. "
                "Only gpu-a3-highgpu-8g is supported."
            )

    def _build_a3_sidecar_container(self) -> Nested[Any]:
        """Builds a sidecar container which is required by A3
        for GPU to GPU RDMA like networking.

        Returns:
            A nested dict of the sidecar container.
        """
        volume_mounts = [
            {
                "name": "nvidia-install-dir-host",
                "mountPath": "/usr/local/nvidia/lib64",
            },
            {
                "name": "tcpx-socket",
                "mountPath": "/run/tcpx",
            },
        ]

        command = [
            "bash",
            "-c",
            'set -x; /tcpgpudmarxd/build/app/tcpgpudmarxd --gpu_nic_preset a3vm  \
                --gpu_shmem_type fd --uds_path /run/tcpx \
                --setup_param "--verbose 128 2 0" & \n\
            while [ ! -f /run/tcpx/terminated ]; do sleep 10; done;',
        ]

        return dict(
            name="tcpx-daemon",
            image="us-docker.pkg.dev/gce-ai-infra/gpudirect-tcpx/tcpgpudmarxd-dev:v2.0.11",
            securityContext={"privileged": True},
            command=command,
            env=[{"name": "LD_LIBRARY_PATH", "value": "/usr/local/nvidia/lib64"}],
            volumeMounts=volume_mounts,
        )

    def _build_main_container(self) -> Nested[Any]:
        """Builds the config for the container running the job.

        Returns:
            A nested dict corresponding to a k8s Container config.
        """
        cfg: GPUGKEJob.Config = self.config

        volume_mounts = [
            {"name": "shared-memory", "mountPath": "/dev/shm"},
            {"name": "tcpx-socket", "mountPath": "/run/tcpx"},
            {"name": "nvidia-install-dir-host", "mountPath": "/usr/local/nvidia/lib64"},
            {"name": "tcpx-nccl-plugin-volume", "mountPath": "/usr/local/tcpx"},
        ]

        env_vars: dict[str, str] = {}
        env_vars["DISTRIBUTED_COORDINATOR"] = f"{cfg.name}-job-0-0.{cfg.name}:8080"
        env_vars["NUM_PROCESSES"] = f"{cfg.accelerator.num_replicas}"

        default_xla_flags = [
            "--xla_gpu_enable_latency_hiding_scheduler=true",
            # Allows combining multiple all reduce into single all reduce.
            "--xla_gpu_all_reduce_contiguous",
            # Increase combine threshold to 1GB for improved performance.
            # A3 and TCPX performs bad with smaller message sizes.
            "--xla_gpu_all_reduce_combine_threshold_bytes=1073741824",
            "--xla_gpu_all_gather_combine_threshold_bytes=1073741824",
            "--xla_gpu_reduce_scatter_combine_threshold_bytes=1073741824",
        ]
        env_vars["XLA_FLAGS"] = " ".join(default_xla_flags)

        env_vars.update(
            {
                "LD_LIBRARY_PATH": "/usr/local/tcpx/lib64:/usr/local/nvidia/lib64",
                # Set to 0 to encourage rail alignment.
                "NCCL_CROSS_NIC": "0",
                # TCPX only supports Ring algorithm.
                "NCCL_ALGO": "Ring",
                # TCPX only supports Simple protocol.
                "NCCL_PROTO": "Simple",
                "NCCL_DEBUG": "WARN",
                "NCCL_DEBUG_SUBSYS": "INIT,GRAPH,ENV,TUNING,NET,VERSION",
                # Enable GPU Direct RDMA when GPU and NIC are same PCI switch.
                "NCCL_NET_GDR_LEVEL": "PIX",
                # TCPX requires disabling PXN.
                "NCCL_P2P_PXN_LEVEL": "0",
                # The NCCL_GPU_DIRECTTCPX variables can not be tweaked.
                "NCCL_GPUDIRECTTCPX_FORCE_ACK": "0",
                "NCCL_GPUDIRECTTCPX_TX_COMPLETION_NANOSLEEP": "1000",
                "NCCL_GPUDIRECTTCPX_PROGRAM_FLOW_STEERING_WAIT_MICROS": "1000000",
                "NCCL_GPUDIRECTTCPX_TX_BINDINGS": (
                    "eth1:8-21,112-125;eth2:8-21,112-125;" "eth3:60-73,164-177;eth4:60-73,164-177"
                ),
                "NCCL_GPUDIRECTTCPX_RX_BINDINGS": (
                    "eth1:22-35,124-139;eth2:22-35,124-139;" "eth3:74-87,178-191;eth4:74-87,178-191"
                ),
                "NCCL_GPUDIRECTTCPX_SOCKET_IFNAME": "eth1,eth2,eth3,eth4",
                "NCCL_GPUDIRECTTCPX_CTRL_DEV": "eth0",
                "NCCL_GPUDIRECTTCPX_UNIX_CLIENT_PREFIX": "/run/tcpx",
                # Improves performance but can be tweaked.
                "NCCL_DYNAMIC_CHUNK_SIZE": "524288",
                "NCCL_P2P_NET_CHUNKSIZE": "524288",
                "NCCL_P2P_PCI_CHUNKSIZE": "524288",
                "NCCL_P2P_NVL_CHUNKSIZE": "1048576",
                # The number of sockets per thread improves performance.
                "NCCL_NSOCKS_PERTHREAD": "4",
                "NCCL_SOCKET_NTHREADS": "1",
                # Use the system NIC for NCCL control plane comms.
                "NCCL_SOCKET_IFNAME": "eth0",
                # TCPX is not compatible with NVLS.
                "NCCL_NVLS_ENABLE": "0",
            }
        )

        # Override env vars with user provided env vars.
        env_vars.update(cfg.env_vars)
        # K8s expects each env variable to be a dict.
        k8s_env_vars = [{"name": name, "value": value} for name, value in env_vars.items()]
        k8s_env_vars.append(
            {
                "name": "PROCESS_ID",
                "valueFrom": {
                    "fieldRef": {
                        "fieldPath": (
                            "metadata.annotations['batch.kubernetes.io/job-completion-index']"
                        ),
                    }
                },
            },
        )

        user_cmd = cfg.command
        if user_cmd is None:
            raise ValueError("Command should not be None.")
        user_cmd += "; touch /run/tcpx/terminated"
        command = ["bash", "-c", user_cmd]

        return dict(
            name=cfg.name,
            image=self._bundler.id(cfg.name),
            ports=[
                dict(containerPort=8080),  # Port for MXLA coordinator.
            ],
            securityContext=dict(privileged=True),
            # TODO(markblee): Improve SIGTERM behavior for command.
            command=command,
            resources=dict(limits={"nvidia.com/gpu": "8"}),
            env=k8s_env_vars,
            volumeMounts=volume_mounts,
        )

    def _build_a3_init_container(self) -> Nested[Any]:
        """Builds a config for a single container."""
        volume_mounts = [
            {
                "name": "tcpx-nccl-plugin-volume",
                "mountPath": "/var/lib/tcpx",
            },
        ]
        command = ["bash", "-c", "/scripts/container_entry.sh install"]
        return dict(
            name="tcpx-nccl-plugin-installer",
            image=(
                "us-docker.pkg.dev/gce-ai-infra/gpudirect-tcpx/"
                "nccl-plugin-gpudirecttcpx-dev:v3.1.7"
            ),
            command=command,
            env=[{"name": "LD_LIBRARY_PATH", "value": "/usr/local/nvidia/lib64"}],
            volumeMounts=volume_mounts,
        )

    def _build_volumes(self) -> Nested[Any]:
        """Builds a config for volumes."""
        volumes = [
            {
                "name": "shared-memory",
                "emptyDir": {"medium": "Memory"},
            },
            {
                "name": "nvidia-install-dir-host",
                "hostPath": {"path": "/home/kubernetes/bin/nvidia/lib64"},
            },
            {
                "name": "tcpx-socket",
                "emptyDir": {},
            },
            {
                "name": "tcpx-nccl-plugin-volume",
                "emptyDir": {},
            },
        ]

        return volumes

    def _build_pod(self) -> Nested[Any]:
        """Builds a config for a single Pod, which is a set of containers.

        https://kubernetes.io/docs/concepts/workloads/pods

        Returns:
            A nested dict corresponding to a k8s Pod template, including the pod metadata and spec.
        """
        cfg: GPUGKEJob.Config = self.config
        volumes = self._build_volumes()
        annotations = {
            "kubectl.kubernetes.io/default-container": cfg.name,
        }

        containers = [self._build_main_container(), self._build_a3_sidecar_container()]
        init_containers = [self._build_a3_init_container()]

        return dict(
            metadata=dict(annotations=annotations),
            spec=dict(
                terminationGracePeriodSeconds=60,
                # Fail if any pod fails, and allow retries to happen at JobSet level.
                restartPolicy="Never",
                initContainers=init_containers,
                hostNetwork=True,
                dnsPolicy="ClusterFirstWithHostNet",
                containers=containers,
                serviceAccountName=cfg.service_account,
                volumes=volumes,
            ),
        )

    def _build_job(self) -> Nested[Any]:
        """Builds a config for a single Job, which is a set of Pods.

        https://kubernetes.io/docs/concepts/workloads/controllers/job/

        Returns:
            A nested dict corresponding to a k8s Job config, including the job metadata and spec.
        """
        cfg: GPUGKEJob.Config = self.config

        return dict(
            spec=dict(
                parallelism=cfg.accelerator.num_replicas,
                completions=cfg.accelerator.num_replicas,
                backoffLimit=0,  # Fail the job if any node fails. Retries happen at JobSet level.
                template=self._build_pod(),
            ),
        )

    def _build_jobset(self) -> Nested[Any]:
        """Builds a config for a JobSet, which is a set of Jobs.

        https://github.com/kubernetes-sigs/jobset/blob/d49514bee57da8ac9aec2fcea06c3a13c21afeae/docs/concepts/README.md

        Returns:
            A nested dict corresponding to a k8s JobSet config.
        """
        cfg: GPUGKEJob.Config = self.config
        annotations = {}
        if cfg.queue:
            annotations["kueue.x-k8s.io/queue-name"] = cfg.queue

        return dict(
            metadata=dict(
                name=cfg.name,
                annotations=annotations,
            ),
            spec=dict(
                failurePolicy=dict(maxRestarts=cfg.max_tries - 1),
                replicatedJobs=[
                    # NOTE: the suffix here impacts how long job names can be.
                    dict(
                        name="job",
                        replicas=1,
                        template=self._build_job(),
                    ),
                ],
            ),
        )

    def _delete(self):
        cfg: GPUGKEJob.Config = self.config
        # Issues a delete request for the JobSet and proactively delete its descendants. This is not
        # fully blocking; after the call returns there can be a delay before everything is deleted.
        delete_k8s_jobset(cfg.name, namespace=cfg.namespace)

    def _execute(self) -> Any:
        """Submits a JobSet to the cluster."""
        cfg: GPUGKEJob.Config = self.config
        api_kwargs = custom_jobset_kwargs()
        custom_object = dict(
            apiVersion=f"{api_kwargs['group']}/{api_kwargs['version']}",
            kind="JobSet",
            **self._build_jobset(),
        )
        logging.info("Submitting JobSet body=%s api_kwargs=%s", custom_object, api_kwargs)
        return k8s.client.CustomObjectsApi().create_namespaced_custom_object(
            namespace=cfg.namespace,
            body=custom_object,
            **api_kwargs,
        )


class CPUJob(GCPJob):
    """Executes arbitrary commands on CPU VMs."""

    def _execute_remote_cmd(
        self, cmd: str, *, detached_session: Optional[str] = None, **kwargs
    ) -> subprocess.CompletedProcess:
        """Executes a command on an existing VM.

        Args:
            cmd: Command to run.
            detached_session: If not None, run commands behind `screen` in detached mode. This is
                useful for persisting commands even if SSH is terminated. If not None, should be a
                string containing the session name.
            **kwargs: Forwarded to subprocess.

        Returns:
            A subprocess, either live or completed.
        """
        cfg: CPUJob.Config = self.config
        logging.debug("Executing remote command: '%s'", cmd)
        cmd = _prepare_cmd_for_gcloud_ssh(f"pushd /root && {cmd}")
        # Use login shell. Note `-i` is not interactive.
        cmd = f"sudo -i bash -c {cmd}"
        if detached_session:
            cmd = f"sudo screen -dmS {detached_session} {cmd}"
        # Run via screen to persist command after SSH.
        cmd = (
            f"gcloud compute -q ssh {cfg.name} "
            f"--project={cfg.project} "
            f"--zone={cfg.zone} "
            f'--command="{cmd}"'
        )
        proc = subprocess_run(cmd, **_prepare_subprocess_kwargs(kwargs))
        logging.debug("Finished launching: '%s'.", cmd)
        return proc

    def _execute(self) -> Any:
        """Performs some computation on remote VMs."""
        cfg: CPUJob.Config = self.config
        self._execute_remote_cmd(cfg.command)


def _prepare_subprocess_kwargs(kwargs: dict) -> dict:
    """Enable check=True and capture all outputs by default."""
    kwargs.setdefault("text", True)
    kwargs.setdefault("check", True)
    kwargs.setdefault("capture_output", kwargs.keys().isdisjoint(["stdout", "stderr"]))
    return kwargs


def _kill_ssh_agent():
    """Terminates ssh-agent, e.g. as started by `_start_ssh_agent`."""
    subprocess_run("ssh-agent -k", check=False, capture_output=True)
    os.environ.pop("SSH_AUTH_SOCK", None)
    os.environ.pop("SSH_AGENT_PID", None)


def _start_ssh_agent():
    """Starts ssh-agent for SSH key handling.

    The ssh-agent is automatically terminated when the program exits.
    """
    # pylint: disable=line-too-long
    if not os.getenv("SSH_AGENT_PID"):
        logging.info("ssh-agent is not running, starting it now...")
        process = subprocess_run("ssh-agent -s", stdout=subprocess.PIPE, check=True, text=True)
        # Example format:
        # Linux:
        # SSH_AUTH_SOCK=/tmp/ssh-g4aYlFVLLugX/agent.52090; export SSH_AUTH_SOCK;\nSSH_AGENT_PID=52091; export SSH_AGENT_PID;\necho Agent pid 52091;\n
        # Mac:
        # SSH_AUTH_SOCK=/var/folders/j0/blx8mk5j1hlc0k110xsbrxw00000gn/T//ssh-ZAf5XlQX7tWM/agent.7841; export SSH_AUTH_SOCK;\nSSH_AGENT_PID=7842; export SSH_AGENT_PID;\necho Agent pid 7842;\n
        match = re.search(
            r"SSH_AUTH_SOCK=([^;]+);.*SSH_AGENT_PID=([^;]+);",
            process.stdout,
            re.MULTILINE | re.DOTALL,
        )
        auth_sock, agent_pid = match.groups()  # pytype: disable=attribute-error
        os.environ["SSH_AUTH_SOCK"] = auth_sock
        os.environ["SSH_AGENT_PID"] = agent_pid
        atexit.register(_kill_ssh_agent)
    logging.info("ssh-agent is running.")


def _prepare_cmd_for_gcloud_ssh(cmd: str) -> str:
    """Handles bash escapes to ensure `cmd` is compatible with gcloud `--command`."""
    cmd = shlex.quote(cmd)
    cmd = cmd.replace('"', '\\"')  # Escape double quotes for --command.
    cmd = cmd.replace("$", r"\$")  # Escape $ for --command.
    return cmd


def docker_command(
    cmd: str,
    *,
    image: str,
    detached_session: Optional[str] = None,
    env: Optional[Sequence[str]] = None,
    volumes: Optional[dict[str, str]] = None,
    extra_docker_flags: Optional[Sequence[str]] = None,
) -> str:
    """Wraps a command with docker run.

    Args:
        cmd: Command to run.
        image: Docker image name.
        detached_session: If not None, runs in detached mode with the given name.
        env: Optional env vars to expose to container.
        volumes: Optional mapping of source/target volumes to mount.
        extra_docker_flags: Optional extra flags for docker run.

    Returns:
        The docker command.
    """
    cmd = _prepare_cmd_for_gcloud_ssh(f"pushd /root && {cmd}")
    cmd = f"/bin/bash -c {cmd}"
    env = " ".join([f"-e {e}" for e in (env or [])])
    volumes = " ".join([f"-v {src}:{dst}" for src, dst in (volumes or {}).items()])
    extra_docker_flags = " ".join(extra_docker_flags or [])
    detached = f"-d --name={detached_session}" if detached_session else ""
    cmd = (
        f"docker run --rm --privileged -u root --network=host {detached} {env} {volumes} "
        f"{extra_docker_flags} {image} {cmd}"
    )
    logging.debug("Docker run command: %s", cmd)
    return cmd<|MERGE_RESOLUTION|>--- conflicted
+++ resolved
@@ -477,16 +477,17 @@
         if self._tpu_type not in USER_FACING_NAME_TO_SYSTEM_CHARACTERISTICS:
             raise NotImplementedError(f"Missing system characteristics for {self._tpu_type}")
         super().__init__(cfg)
-<<<<<<< HEAD
-        self._gcsfuse_volume = "gcs-fuse-csi-ephemeral"
-        if cfg.use_pathways:
-            self._import_pathways()
-
-    def _import_pathways(self):
-        try:
-            importlib.import_module("pathwaysutils")
-        except ModuleNotFoundError:
-            logging.error("An error occurred while importing pathways-utils.")
+        self._output_volume_mount = dict(name="shared-output", mountPath="/output")
+        
+    def _maybe_add_volume_mount(self, volume_mounts: list[dict], *, spec: Optional[VolumeMount]):
+        if spec:
+            volume_mounts.append(
+                dict(
+                    name=spec.name,
+                    mountPath=spec.mount_path,
+                    readOnly=spec.read_only,
+                ),
+            )
 
     def _get_pathways_tpu_type(self, device: str) -> str:
         pathways_tpu_devices = {
@@ -497,19 +498,6 @@
             "v3": "tpuv3",
         }
         return pathways_tpu_devices[device.split("-")[0].lower()]
-=======
-        self._output_volume_mount = dict(name="shared-output", mountPath="/output")
-
-    def _maybe_add_volume_mount(self, volume_mounts: list[dict], *, spec: Optional[VolumeMount]):
-        if spec:
-            volume_mounts.append(
-                dict(
-                    name=spec.name,
-                    mountPath=spec.mount_path,
-                    readOnly=spec.read_only,
-                ),
-            )
->>>>>>> d61e73ea
 
     def _build_container(self, job_type: str = None) -> Nested[Any]:
         """Builds a config for a single container.
@@ -519,12 +507,8 @@
         """
         cfg: TPUGKEJob.Config = self.config
         system = USER_FACING_NAME_TO_SYSTEM_CHARACTERISTICS[self._tpu_type]
-<<<<<<< HEAD
-        volume_mounts = []
+        volume_mounts = [self._output_volume_mount]
         resources = {"limits": {}}
-=======
-        volume_mounts = [self._output_volume_mount]
->>>>>>> d61e73ea
 
         self._maybe_add_volume_mount(volume_mounts, spec=cfg.gcsfuse_mount)
         if cfg.host_mounts:
@@ -864,12 +848,8 @@
                     **selector,
                 },
                 tolerations=tolerations,
-<<<<<<< HEAD
                 containers=[self._build_container(job_type)],
-=======
-                containers=[self._build_container()],
                 initContainers=[self._build_uploader_container()],
->>>>>>> d61e73ea
                 serviceAccountName=cfg.service_account,
                 volumes=volumes,
                 priorityClassName="medium",
