# Copyright © 2023 Apple Inc.

"""Utilities for executing commands on GCP.

Note that these utilities do not handle resource management.
"""
import atexit
import importlib
import importlib
import io
import logging
import math
import os
import pathlib
import re
import shlex
import subprocess
from collections.abc import Sequence
from dataclasses import dataclass
from typing import Any, Optional, Union
from urllib.parse import urlparse

import kubernetes as k8s
from absl import flags
from google.auth.credentials import Credentials

from axlearn.cloud.common.bastion import (
    _BASTION_SERIALIZED_JOBSPEC_ENV_VAR,
    BASTION_JOB_VERSION_ENV_VAR,
    deserialize_jobspec,
)
from axlearn.cloud.common.bundler import BaseDockerBundler
from axlearn.cloud.common.job import Job
from axlearn.cloud.common.utils import parse_kv_flags, subprocess_run
from axlearn.cloud.gcp.config import default_project, default_zone, gcp_settings
from axlearn.cloud.gcp.node_pool import PRE_PROVISIONER_LABEL
from axlearn.cloud.gcp.scopes import DEFAULT_TPU_SCOPES
from axlearn.cloud.gcp.system_characteristics import (
    GCE_MACHINE_TYPE_TO_MEMORY_CHARACTERISTICS,
    USER_FACING_NAME_TO_SYSTEM_CHARACTERISTICS,
)
from axlearn.cloud.gcp.tpu import (
    get_queued_tpu_node,
    get_tpu_node,
    infer_tpu_type,
    qrm_resource,
    tpu_resource,
)
from axlearn.cloud.gcp.utils import (
    custom_jobset_kwargs,
    delete_k8s_jobset,
    get_credentials,
    running_from_vm,
)
from axlearn.common.config import REQUIRED, ConfigBase, Required, config_class
from axlearn.common.utils import Nested

# Set 80% of the max value as the requested memory.
_MEMORY_REQUEST_PERCENTAGE = 0.8

# A label added to the jobset to indicate job version.
BASTION_JOB_VERSION_LABEL = "bastion-job-version"

# The metadata.google.internal IP.
# https://cloud.google.com/compute/docs/troubleshooting/troubleshoot-metadata-server#failed-request
_METADATA_GOOGLE_INTERNAL_IP = "169.254.169.254"


class GCPJob(Job):
    """Base GCP Job definition."""

    @config_class
    class Config(Job.Config):
        """Configures GCPJob."""

        # GCP project.
        project: Required[str] = REQUIRED
        # GCP zone.
        zone: Required[str] = REQUIRED
        # If not none, the current job will be executed as the service account.
        service_account: Optional[str] = None

    @classmethod
    def define_flags(cls, fv: flags.FlagValues):
        super().define_flags(fv)
        common_kwargs = dict(flag_values=fv, allow_override=True)
        flags.DEFINE_string("project", default_project(), "The GCP project name.", **common_kwargs)
        flags.DEFINE_string("zone", default_zone(), "The GCP zone name.", **common_kwargs)
        flags.DEFINE_string(
            "service_account",
            None,
            "If specified, will run job as the service account. "
            "Otherwise will fallback to application-default credentials.",
            **common_kwargs,
        )

    def _get_job_credentials(
        self,
        impersonate_scopes: Optional[Sequence[str]] = None,
    ) -> Credentials:
        """Returns the credentials the job runs as.

        Note that credentials are temporary and should be created on demand.

        Args:
            impersonate_scopes: Scopes of the impersonation token,
                following https://developers.google.com/identity/protocols/oauth2/scopes

        Returns:
            The temporary credentials, possibly impersonating `cfg.service_account`.
        """
        return get_credentials(
            impersonate_account=self.config.service_account,
            impersonate_scopes=impersonate_scopes,
        )


@config_class
class AcceleratorConfig(ConfigBase):
    """Configures job resources, e.g. TPU or GPU.

    Attributes:
        instance_type: Instance type, e.g. tpu-v4-8.
        num_replicas: Number of replicas, e.g. TPU slices.
    """

    instance_type: Required[str] = REQUIRED
    num_replicas: int = 1


def accelerator_flags(flag_values: flags.FlagValues, **kwargs):
    """Defines resource flags, e.g. --instance_type and --num_replicas."""
    flags.DEFINE_string(
        "instance_type",
        # --instance_type is often defined at the launcher, so use any existing value by default.
        getattr(flag_values, "instance_type", None),
        "Instance type.",
        flag_values=flag_values,
        **kwargs,
    )
    flags.DEFINE_integer(
        "num_replicas", 1, "Number of replicas.", flag_values=flag_values, **kwargs
    )


class TPUQRMJob(GCPJob):
    """Executes arbitrary commands on TPU-VMs."""

    @config_class
    class Config(GCPJob.Config):
        """Configures TPUQRMJob.

        Attributes:
            accelerator: TPU configuration.
        """

        accelerator: AcceleratorConfig = AcceleratorConfig()

    def __init__(self, cfg: Config):
        super().__init__(cfg)
        self._local_home = pathlib.Path.home()
        self._use_iap = None  # Infer from public IP.

    @classmethod
    def define_flags(cls, fv: flags.FlagValues):
        super().define_flags(fv)
        accelerator_flags(flag_values=fv, allow_override=True)

    @classmethod
    def from_flags(cls, fv: flags.FlagValues, **kwargs) -> Config:
        cfg: TPUQRMJob.Config = super().from_flags(fv, **kwargs)
        cfg.accelerator.set(instance_type=fv.instance_type, num_replicas=fv.num_replicas)
        return cfg

    def _ensure_ssh_keys(self):
        """Ensures SSH keys exist, or raises ValueError. Only necessary on remote VM."""
        # Seem to need to nuke this every time to avoid MITM warnings.
        hosts_file = self._local_home / ".ssh/google_compute_known_hosts"
        if hosts_file.exists():
            hosts_file.unlink()

        ssh_key = self._local_home / ".ssh/google_compute_engine"
        proc = subprocess_run(f"ssh-add {ssh_key}", check=False, capture_output=True)
        if proc.returncode:
            logging.warning("SSH key %s does not exist yet.", ssh_key)

    def _infer_iap(self):
        """Infers whether instance has public IP. If not, we tunnel through IAP."""
        if self._use_iap is None:
            cfg: TPUQRMJob.Config = self.config
            if cfg.accelerator.num_replicas > 1:
                node = get_queued_tpu_node(
                    cfg.name,
                    qrm_resource(self._get_job_credentials(DEFAULT_TPU_SCOPES)),
                )
            else:
                node = get_tpu_node(
                    cfg.name,
                    tpu_resource(self._get_job_credentials(DEFAULT_TPU_SCOPES)),
                )
            if node is None:
                raise ValueError(f"Expected TPU {cfg.name} to exist")
            for endpoint in node.get("networkEndpoints", []):
                for access_config in endpoint.get("accessConfig", []):
                    if access_config.get("natIP", None):
                        logging.info("Detected a public IP, not using IAP.")
                        self._use_iap = False
                        return False
            logging.info("Didn't find a public IP, using IAP.")
            self._use_iap = True
        return self._use_iap

    def _execute_remote_cmd(
        self,
        cmd: str,
        *,
        worker: Union[int, str] = "all",
        detached_session: Optional[str] = None,
        batch_size: Union[int, str] = 100,
        extra_ssh_flags: str = "",
        **kwargs,
    ) -> Sequence[subprocess.CompletedProcess]:
        """Executes a command on existing TPU-VM(s).

        Args:
            cmd: Command to run.
            worker: Worker ID. Defaults to "all".
            wait: Whether to wait for process to complete. If True, waits for command to complete,
                and returns a completed process. Caller can inspect outputs or exit codes. If False,
                spawns and returns a process. Caller can listen to logs in realtime.
            detached_session: If not None, run commands behind `screen` in detached mode. This is
                useful for persisting commands even if SSH is terminated. If not None, should be a
                string containing the session name.
            batch_size: Number of concurrent command executions. If 'all', run all commands
                simultaneously.
            extra_ssh_flags: Extra gcloud ssh flags.
            **kwargs: Forwarded to subprocess.

        Returns:
            A list of completed subprocesses. Each corresponds to execution of the command on a
            single slice.

        Raises:
            ValueError: If the name of the detached screen session is too long.
        """
        cfg: TPUQRMJob.Config = self.config
        from_vm = running_from_vm()
        cmd = _prepare_cmd_for_gcloud_ssh(f"pushd /root && {cmd}")
        if from_vm:
            self._ensure_ssh_keys()
            extra_ssh_flags = f"--internal-ip {extra_ssh_flags}"
        elif self._infer_iap():
            # Infer IAP flag if not running from VM.
            extra_ssh_flags = f"--tunnel-through-iap {extra_ssh_flags}"
        cmd = f"sudo bash -c {cmd}"
        if detached_session:
            # Even though the official limit is 100 chars, screen seems to silently exit even before
            # that.
            if len(detached_session) > 80:
                raise ValueError(f"Screen name {detached_session} is too long.")
            cmd = f"sudo screen -dmS {detached_session} {cmd}"
        logging.debug("Executing remote command on worker [%s]: '%s'", worker, cmd)
        if cfg.accelerator.num_replicas > 1:
            slices = [f"{cfg.name}-{i}" for i in range(cfg.accelerator.num_replicas)]
        else:
            slices = [cfg.name]
        procs = []
        for s in slices:
            cmd_for_slice = (
                f"gcloud alpha compute -q tpus tpu-vm ssh {s} "
                f"--project={cfg.project} "
                f"--zone={cfg.zone} "
                f"--worker={worker} "
                f"--batch-size={batch_size} "
                f'{extra_ssh_flags} --command="{cmd}"'
            )
            proc = subprocess_run(cmd_for_slice, **_prepare_subprocess_kwargs(kwargs))
            procs.append(proc)
        return procs

    def _execute(self) -> Any:
        """Performs some computation on remote TPU-VMs."""
        cfg: TPUQRMJob.Config = self.config
        self._execute_remote_cmd(cfg.command)

    def execute(self) -> Any:
        """Wraps _execute with ssh-agent and retries. All args and kwargs are forwarded."""
        if running_from_vm():
            _start_ssh_agent()
        return super().execute()


# Use kw_only=True so that subclasses can have a mix of default and non-default attributes.
@dataclass(kw_only=True)
class VolumeMount:
    """Generic volume mount."""

    name: str
    mount_path: str
    read_only: bool = False


@dataclass(kw_only=True)
class GCSFuseMount(VolumeMount):
    """Configures the GCS FUSE mount.

    https://cloud.google.com/kubernetes-engine/docs/how-to/persistent-volumes/cloud-storage-fuse-csi-driver#sidecar-container
    https://cloud.google.com/kubernetes-engine/docs/how-to/persistent-volumes/cloud-storage-fuse-csi-driver#consume-ephemeral-volume-pod

    Attributes:
        gcs_path: GCS path, including gs:// prefix.
        mount_path: Path within local fs to mount to.
        cpu: Defaults to 250m. Increase if higher throughput needed.
        memory: Defaults to 256Mi. Set proportionally to number of files processed (not filesize).
        ephemeral_gb: Defaults to 5Gi. Used for staging temp files before uploading to GCS.
        read_only: Whether the mount should be read-only.
    """

    gcs_path: str
    name: str = "gcs-fuse-csi-ephemeral"
    mount_path: str = "/output"
    cpu: str = "250m"
    memory: str = "256Mi"
    ephemeral_gb: str = "5Gi"


@dataclass(kw_only=True)
class HostMount(VolumeMount):
    """Configures the hostPath mount.

    https://kubernetes.io/docs/concepts/storage/volumes/#hostpath

    Attributes:
        host_path: Host path to mount into the container.
        type: Type of the host path.
    """

    host_path: str
    type: str = "Directory"


class GKEJob(GCPJob):
    """Base GKE Job interface."""

    @config_class
    class Config(GCPJob.Config):
        """Configures GKEJob.

        Attributes:
            env_vars: Optional env vars to set.
            namespace: The namespace to use within the k8s cluster.
                https://kubernetes.io/docs/concepts/overview/working-with-objects/namespaces/
            gcsfuse_mount: Optional configs for the GCS FUSE sidecar and volume mount.
                See `GCSFuseMount` for details.
            enable_pre_provisioner: Whether to enable pre-provisioner.
            queue: The Kueue LocalQueue to use. If not set, no queue is used.
            output_dir: Optional; The output directory of the GKE job outputs.
                Each host's output will be placed in `"{output_dir}/output/$HOSTNAME/"`.
                This directory is used by the sidecar container to sync outputs to GCS using gsutil.
                Ensure that `output_dir` is a valid GCS path (e.g., `gs://your-bucket/path`).
            priority_class: Optional; The GKE PriorityClass for the job.
                https://kubernetes.io/docs/concepts/scheduling-eviction/pod-priority-preemption
                Note: 1. Values need to be pre-defined in each cluster.
                      2. Job level priority is enforced by pod level priority of the leader pod.
                         This is managed by jobset controller.
                      3. For TPU slice, this requires alpha.jobset.sigs.k8s.io/exclusive-topology
                      4. [2024-11-11] Does not work on multi-slice TPU training yet.
            host_mounts: List of volumes from host to mount into the container.
                See `HostMount` for details.
        """

        env_vars: dict[str, str] = {}
        namespace: str = "default"
        gcsfuse_mount: Optional[GCSFuseMount] = None
        # This config is made Optional for backwards compatibility. Default is False.
        enable_pre_provisioner: Optional[bool] = None
        queue: Optional[str] = None
        output_dir: Optional[str] = None
        priority_class: Optional[str] = None
        host_mounts: Optional[list[HostMount]] = None

    @classmethod
    def define_flags(cls, fv: flags.FlagValues):
        super().define_flags(fv)
        flags.DEFINE_string(
            "namespace", "default", "K8s namespace.", flag_values=fv, allow_override=True
        )
        flags.DEFINE_multi_string(
            "gcsfuse_mount_spec",
            None,
            "GCS FUSE mount spec in the format key=value.",
            flag_values=fv,
        )
        flags.DEFINE_string(
            "queue",
            None,
            "The name of the Kueue LocalQueue to use. If not set, no queue is used.",
            flag_values=fv,
        )
        flags.DEFINE_multi_string(
            "host_mount_spec",
            None,
            "Host mount spec in the format key=value, separated by comma. You can specify multiple "
            "host mounts by using this flag repeatedly. Example: "
            "--host_mount_spec=name=tmp,host_path=/tmp,mount_path=/host-tmp "
            "--host_mount_spec=name=home,host_path=/home,mount_path=/host-home",
            flag_values=fv,
        )

    @classmethod
    def from_flags(cls, fv: flags.FlagValues, **kwargs) -> Config:
        cfg: GKEJob.Config = super().from_flags(fv, **kwargs)
        cfg.service_account = cfg.service_account or gcp_settings(
            "k8s_service_account", default="default", fv=fv
        )
        # pylint: disable=missing-kwoa
        # pytype: disable=missing-parameter
        if fv.gcsfuse_mount_spec:
            cfg.gcsfuse_mount = GCSFuseMount(**parse_kv_flags(fv.gcsfuse_mount_spec, delimiter="="))
        if fv.host_mount_spec:
            cfg.host_mounts = [
                HostMount(**parse_kv_flags(item.split(","), delimiter="="))
                for item in fv.host_mount_spec
            ]
        # pytype: enable=missing-parameter
        return cfg


class TPUGKEJob(GKEJob):
    """A TPU job represented as a k8s JobSet.

    See also `gke_runner` as an example.
    """

    @config_class
    class Config(GKEJob.Config):
        """Configures TPUGKEJob.

        Attributes:
            accelerator: TPU configuration.
            reservation: If specified, the TPU reservation name. This is not necessarily specific to
                GKE and can be the same as e.g. the QRM reservation.
                https://cloud.google.com/sdk/gcloud/reference/alpha/compute/tpus/reservations/list
            enable_tpu_ici_resiliency: Whether to enable TPU ICI resiliency.
                If True, the job will persist through some types of network failure, but with
                degraded performance.
                If None, we leave it to GCP to determine whether it's appropriate for the requested
                TPU topology.
            location_hint: If set, the job will be scheduled to run on this TPU location.
                If None, we leave it to GCP to determine where the TPUs are located.
            enable_tpu_smart_repair: Whether to enable TPU smart repair.
                GKE 1.29.3-gke.1154000 or above is required.
        """

        accelerator: AcceleratorConfig = AcceleratorConfig()
        reservation: Optional[str] = None
        enable_tpu_ici_resiliency: Optional[bool] = None
        location_hint: Optional[str] = None
        enable_tpu_smart_repair: bool = False
        import_modules: list[str] = []

    @classmethod
    def define_flags(cls, fv: flags.FlagValues):
        super().define_flags(fv)
        common_kwargs = dict(flag_values=fv, allow_override=True)
        accelerator_flags(**common_kwargs)
        flags.DEFINE_string("reservation", None, "TPU reservation.", **common_kwargs)
        flags.DEFINE_boolean(
            "enable_tpu_ici_resiliency",
            None,
            "Whether to enable TPU ICI resiliency. If None, the decision is left to GCP, as "
            "not all TPU types support this flag.",
            **common_kwargs,
        )
        flags.DEFINE_list(
            "import_modules", [], "Modules to enable pathways proxy.", **common_kwargs
        )

    @classmethod
    def from_flags(cls, fv: flags.FlagValues, **kwargs) -> Config:
        cfg: TPUGKEJob.Config = super().from_flags(fv, **kwargs)
        cfg.accelerator.set(instance_type=fv.instance_type, num_replicas=fv.num_replicas)
        cfg.reservation = cfg.reservation or gcp_settings("gke_reservation", required=False, fv=fv)
        # Only read from the config file since users shouldn't need to configure this.
        cfg.location_hint = gcp_settings("location_hint", required=False, fv=fv)
        cfg.enable_tpu_smart_repair = bool(
            gcp_settings("enable_tpu_smart_repair", required=False, fv=fv)
        )
        return cfg

    def __init__(self, cfg: Config):
        bundler_cfg = cfg.bundler
        bundler_cfg = getattr(bundler_cfg, "inner", bundler_cfg)
        if bundler_cfg is None or not issubclass(bundler_cfg.klass, BaseDockerBundler):
            raise NotImplementedError(f"Only docker bundler supported, got: {bundler_cfg}")
        self._tpu_type = infer_tpu_type(cfg.accelerator.instance_type)
        if self._tpu_type not in USER_FACING_NAME_TO_SYSTEM_CHARACTERISTICS:
            raise NotImplementedError(f"Missing system characteristics for {self._tpu_type}")
        super().__init__(cfg)
        self._output_volume_mount = dict(name="shared-output", mountPath="/output")
        self._import_modules()
        self.using_pathways = self._is_pathways_used()

    def _is_pathways_used(self) -> bool:
        # identify if a job is configured to use pathways by
        # checking jax_backend flag and optional import for pathways utils
        # brittle implementation
        return "pathwaysutils" in self.config.import_modules and "jax_backend proxy" in self.config.command

    def _import_modules(self, import_modules: list[str]):
        try:
            for module in import_modules:
                importlib.import_module(module)
        except ModuleNotFoundError:
            logging.error("An error occurred while importing dependencies.")

    def _maybe_add_volume_mount(self, volume_mounts: list[dict], *, spec: Optional[VolumeMount]):
        if spec:
            volume_mounts.append(
                dict(
                    name=spec.name,
                    mountPath=spec.mount_path,
                    readOnly=spec.read_only,
                ),
            )

    def _get_pathways_tpu_type(self, device: str) -> str:
        pathways_tpu_devices = {
            "v6e": "tpuv6e",
            "v5p": "tpuv5",
            "v5litepod": "tpuv5e",
            "v4": "tpuv4",
            "v3": "tpuv3",
        }
        return pathways_tpu_devices[device.split("-")[0].lower()]

    def _build_container(self, job_type: str = None) -> Nested[Any]:
        """Builds a config for a single container.

        Returns:
            A nested dict corresponding to a k8s Container config.
        """
        cfg: TPUGKEJob.Config = self.config
        system = USER_FACING_NAME_TO_SYSTEM_CHARACTERISTICS[self._tpu_type]
        volume_mounts = [self._output_volume_mount]
        resources = {"limits": {}}

        self._maybe_add_volume_mount(volume_mounts, spec=cfg.gcsfuse_mount)
        if cfg.host_mounts:
            for mount in cfg.host_mounts:
                self._maybe_add_volume_mount(volume_mounts, spec=mount)

        env_vars = {**cfg.env_vars}
        if cfg.enable_tpu_ici_resiliency is not None:
            env_vars["ENABLE_ICI_RESILIENCY"] = str(cfg.enable_tpu_ici_resiliency).lower()

        if not self.using_pathways:
            resources = {"limits": {"google.com/tpu": system.chips_per_vm}}
            # Set request memory by host machine type.
            machine_memory_gi = GCE_MACHINE_TYPE_TO_MEMORY_CHARACTERISTICS.get(
                system.gce_machine_type, None
            )
            if machine_memory_gi is not None:
                request_memory_gi = machine_memory_gi * _MEMORY_REQUEST_PERCENTAGE
                resources["limits"]["memory"] = f"{machine_memory_gi}Gi"
                resources["requests"] = {"memory": f"{math.floor(request_memory_gi)}Gi"}

        container_name = cfg.name
        args = []
        image = self._bundler.id(cfg.name)
        ports = [
            dict(containerPort=8471),  # Port using which TPU VMs communicate.
            dict(containerPort=8080),  # Port for MXLA coordinator.
            dict(containerPort=8431),  # Port to export TPU runtime metrics.
        ]

        if self.using_pathways:
            container_name = f"{cfg.name}-{job_type}"
            volume_mounts.append(
                dict(
                    name="shared-tmp",
                    mountPath="/tmp",
                ),
            )
            staging_location = "gs://cloud-pathways-staging/tmp"
            cluster = flags.FLAGS.cluster or gcp_settings("gke_cluster", required=False, fv=flags.FLAGS)
            rm_address = f"{cfg.name}-rm-0-0.{cfg.name}.default.svc.{cluster}-domain.:38677"

            if job_type == "worker":
                args.extend(
                    [
                        "--server_port=38677",
                        f"--resource_manager_address={rm_address}",
                        f"--gcs_scratch_location={staging_location}",
                    ]
                )
                image = "us-docker.pkg.dev/cloud-tpu-v2-images/pathways/server:latest"
                ports.append(dict(containerPort=38677))
                resources = {"limits": {"google.com/tpu": system.chips_per_vm}}

            elif job_type == "rm":
                tpu_type = self._get_pathways_tpu_type(system.device_type)
                args.extend(
                    [
                        "--server_port=38677",
                        "--node_type=resource_manager",
                        f"--gcs_scratch_location={staging_location}",
                        f"--instance_count={system.vms_per_slice}",
                        f"--instance_type={tpu_type}:{system.topology}",
                    ]
                )
                env_vars.update(
                    TPU_SKIP_MDS_QUERY="true",
                    HOST_ADDRESS="$(JOBSET_NAME)-$(REPLICATED_JOB_NAME)-0-0.$(JOBSET_NAME)",
                    REPLICATED_JOB_NAME=job_type,
                    JOBSET_NAME=cfg.name,
                )
                image = "us-docker.pkg.dev/cloud-tpu-v2-images/pathways/server:latest"
                resources["limits"]["memory"] = "8Gi"
                resources["limits"]["cpu"] = "4"
                ports.append(dict(containerPort=38677))

            elif job_type == "proxy":
                args.extend(
                    [
                        "--server_port=38676",
                        f"--resource_manager_address={rm_address}",
                        f"--gcs_scratch_location={staging_location}",
                    ]
                )
                image = "us-docker.pkg.dev/cloud-tpu-v2-images/pathways/proxy_server:latest"
                resources["limits"]["memory"] = "100Gi"
                resources["limits"]["cpu"] = "24"
                ports.append(dict(containerPort=38676))

            elif job_type == "user":
                resources["limits"]["memory"] = "100Gi"
                resources["limits"]["cpu"] = "24"
                proxy = (
                    f"grpc://{cfg.name}-proxy-0-0.{cfg.name}.default.svc.{cluster}-domain.:38676"
                )
                env_vars.update(
                    JAX_BACKEND_TARGET=proxy,
                    XCLOUD_ENVIRONMENT="GCP",
                    JOBSET_NAME=cfg.name,
                    JAX_PLATFORMS="proxy",
                )

        k8s_env_vars = [dict(name=k, value=str(v)) for k, v in env_vars.items()]
        k8s_env_vars.append(
            {
                "name": "NODE_IP",
                "valueFrom": {
                    "fieldRef": {
                        "fieldPath": "status.hostIP",
                    }
                },
            },
        )
        k8s_env_vars.append(
            {
                "name": "NODE_NAME",
                "valueFrom": {
                    "fieldRef": {
                        "fieldPath": "spec.nodeName",
                    }
                },
            },
        )

        return dict(
            name=container_name,
            image=image,
            # https://cloud.google.com/kubernetes-engine/docs/how-to/tpus#tpu-chips-node-pool
            # https://cloud.google.com/kubernetes-engine/docs/how-to/tpu-multislice#run_workload
            ports=ports,
            securityContext=dict(privileged=True),
            # TODO(markblee): Improve SIGTERM behavior for command.
            command=["bash", "-c", cfg.command]
            if not self.using_pathways or job_type == "user"
            else None,
            resources=resources,
            # Env var values should always be strings.
            env=k8s_env_vars,
            args=args,
            volumeMounts=volume_mounts,
            imagePullPolicy="Always",
        )

    def _build_uploader_container(self) -> Nested[Any]:
        """Builds a config for the uploader container which sync logs to the output dir.

        The sidecar container runs an loop to periodically sync outputs to GCS until the Pod is
        terminated.
        When the main container exits, Kubernetes will then send a termination signal (SIGTERM)
        to the uploader container, allowing it to exit gracefully.

        Returns:
            A nested dict corresponding to a k8s Container config.
        """
        cfg: TPUGKEJob.Config = self.config

        dst = f"{cfg.output_dir}/output/$HOSTNAME/"
        interval_s = 60

        sync_command = f"while true; do gsutil -m rsync -r /output {dst}; sleep {interval_s}; done"

        volume_mounts = [self._output_volume_mount]

        resources = {
            "requests": {"cpu": "100m", "memory": "128Mi"},
            "limits": {"cpu": "500m", "memory": "256Mi"},
        }

        return dict(
            name="output-uploader",
            image="google/cloud-sdk:alpine",
            # https://kubernetes.io/docs/concepts/workloads/pods/sidecar-containers/#pod-sidecar-containers
            # SideCar container is an init container with restartPolicy as "Always".
            restartPolicy="Always",
            command=["/bin/sh", "-c"],
            args=[sync_command],
            resources=resources,
            volumeMounts=volume_mounts,
            # args=args,
        )

    def _build_pod(self, job_type: str = None) -> Nested[Any]:
        """Builds a config for a single Pod, which is a set of containers.

        https://kubernetes.io/docs/concepts/workloads/pods

        Returns:
            A nested dict corresponding to a k8s Pod template, including the pod metadata and spec.
        """
        cfg: TPUGKEJob.Config = self.config
        system = USER_FACING_NAME_TO_SYSTEM_CHARACTERISTICS[self._tpu_type]
        annotations, labels, selector, volumes, tolerations = {}, {}, {}, [], []

        volumes.append(dict(name="shared-output", emptyDir={}))
        if cfg.gcsfuse_mount:
            # Mount a GCS bucket as a volume.
            annotations.update(
                {
                    "gke-gcsfuse/volumes": "true",
                    "gke-gcsfuse/cpu-limit": cfg.gcsfuse_mount.cpu,
                    "gke-gcsfuse/memory-limit": cfg.gcsfuse_mount.memory,
                    "gke-gcsfuse/ephemeral-storage-limit": cfg.gcsfuse_mount.ephemeral_gb,
                }
            )
            # Parse GCSFuseMount path into bucket, prefix.
            parsed = urlparse(cfg.gcsfuse_mount.gcs_path)
            # https://cloud.google.com/kubernetes-engine/docs/how-to/persistent-volumes/cloud-storage-fuse-csi-driver#consume-ephemeral-volume-pod
            # Caveat: --implicit-dirs might have negative impacts on i/o performance. See
            # https://github.com/googlecloudplatform/gcsfuse/blob/master/docs/semantics.md .
            volumes.append(
                dict(
                    name=cfg.gcsfuse_mount.name,
                    csi=dict(
                        driver="gcsfuse.csi.storage.gke.io",
                        readOnly=cfg.gcsfuse_mount.read_only,
                        volumeAttributes=dict(
                            bucketName=parsed.netloc,
                            mountOptions=f"only-dir={parsed.path.lstrip('/')},implicit-dirs",
                        ),
                    ),
                )
            )
        if cfg.host_mounts:
            for mount in cfg.host_mounts:
                volumes.append(
                    dict(
                        name=mount.name,
                        hostPath=dict(path=mount.host_path, type=mount.type),
                    )
                )

        # If running from bastion, a scheduling tier will be specified in env.
        # Tier "0" corresponds to reserved; otherwise we use preemptible.
        tier = os.environ.get("BASTION_TIER", None)

<<<<<<< HEAD
        # skip reservation/spot flags for Pathways CPU jobs.
        if job_type not in ("rm", "proxy", "user"):
            if tier == "0" and cfg.reservation is not None:
                logging.info("Found tier=%s in env. Using reservation=%s", tier, cfg.reservation)
                selector.update({"cloud.google.com/reservation-name": cfg.reservation})
                labels.update({"bastion-tier": "reserved"})
            else:
                logging.info("Found tier=%s in env. Using spot quota", tier)
                selector.update({"cloud.google.com/gke-spot": "true"})
                tolerations.append(
                    {
                        "key": "cloud.google.com/gke-spot",
                        "operator": "Equal",
                        "value": "true",
                        "effect": "NoSchedule",
                    }
                )
                labels.update({"bastion-tier": "spot"})
=======
        if tier == "0" and cfg.reservation is not None:
            logging.info("Found tier=%s in env. Using reservation=%s", tier, cfg.reservation)
            selector.update({"cloud.google.com/reservation-name": cfg.reservation})
            labels.update({"bastion-tier": "reserved"})
        else:
            logging.info("Found tier=%s in env. Using spot quota", tier)
            # selector.update({"cloud.google.com/gke-spot": "true"})
            tolerations.append(
                {
                    "key": "cloud.google.com/gke-spot",
                    "operator": "Equal",
                    "value": "true",
                    "effect": "NoSchedule",
                }
            )
            labels.update({"bastion-tier": "spot"})
>>>>>>> b894304f

        if cfg.enable_tpu_ici_resiliency is not None:
            selector.update(
                {
                    "cloud.google.com/gke-tpu-ici-resiliency": str(
                        cfg.enable_tpu_ici_resiliency
                    ).lower()
                }
            )

        if cfg.location_hint is not None:
            selector.update({"cloud.google.com/gke-location-hint": str(cfg.location_hint).lower()})

        if cfg.enable_pre_provisioner:
            # Used by pre-provisioner.
            selector.update(
                {
                    PRE_PROVISIONER_LABEL: cfg.name,
                }
            )
        elif not self.using_pathways:
            # Used by GCP auto-provisioner.
            selector.update(
                {
                    # NOTE: This is an arbitrary key, with a value that must be unique to the
                    # jobset. This forces the jobset to be associated with its own node pool;
                    # without this, the TPU provisioner may create a node pool and the scheduler may
                    # schedule a different jobset onto the node pool, which can cause conflicts if
                    # the original jobset attempts to restart (node pool conflict). This is more
                    # reliable at the moment but doesn't take advantage of node pool sharing. GCP is
                    # working on a fix.
                    # "provisioner-nodepool-id": cfg.name,
                }
            )

        if os.environ.get(BASTION_JOB_VERSION_ENV_VAR):
            labels.update({BASTION_JOB_VERSION_LABEL: os.environ.get(BASTION_JOB_VERSION_ENV_VAR)})

        if os.environ.get(_BASTION_SERIALIZED_JOBSPEC_ENV_VAR):
            spec = deserialize_jobspec(
                io.StringIO(os.environ.get(_BASTION_SERIALIZED_JOBSPEC_ENV_VAR))
            )

            labels.update({"job-priority": str(spec.metadata.priority)})
            labels.update({"user-id": spec.metadata.user_id})

            # For job-priority to be populated to node labels when tpu-provisioner is used.
            selector.update({"job-priority": str(spec.metadata.priority)})

        annotations.update(
            {
                # Disable gcp auto-provisioner or not.
                # https://github.com/GoogleCloudPlatform/ai-on-gke/blob/b199de1d5326f257fa6fc21d99e45b5b4621bb20/tpu-provisioner/internal/controller/creation_controller.go#L40
                "tpu-provisioner.cloud.google.com/disable-autoprovisioning": (
                    "true" if cfg.enable_pre_provisioner else "false"
                ),
            }
        )

        if cfg.enable_tpu_smart_repair:
            labels.update({"cloud.google.com/gke-tpu-auto-restart": "true"})
            annotations.update(
                {
                    # The list of labels to be copied to node pools by tpu-provisioner.
                    # https://github.com/GoogleCloudPlatform/ai-on-gke/blob/main/tpu-provisioner/internal/cloud/common.go#L27-L28
                    # pylint: disable=line-too-long
                    "tpu-provisioner.cloud.google.com/copy-labels": "cloud.google.com/gke-tpu-auto-restart"
                }
            )

        if self.using_pathways:
            volumes.append(
                dict(
                    hostPath=dict(
                        path="/tmp",
                        type="DirectoryOrCreate",
                    ),
                    name="shared-tmp",
                )
            )

        if job_type in ("rm", "proxy", "user"):
            selector.update({"cloud.google.com/gke-nodepool": f"cpu-{job_type}-np"})
        else:
            selector.update(
                {
                    "cloud.google.com/gke-tpu-accelerator": system.gke_accelerator,
                    "cloud.google.com/gke-tpu-topology": system.topology,
<<<<<<< HEAD
                }
            )
          
        # Hardcode metadata.google.internal ip address to avoid transient DNS resolution issue.
        metadata_host_alias = dict(
            ip=_METADATA_GOOGLE_INTERNAL_IP,
            hostnames=["metadata", "metadata.google.internal"],
=======
                    **selector,
                },
                tolerations=tolerations,
                containers=[self._build_container()],
                initContainers=[self._build_uploader_container()],
                serviceAccountName=cfg.service_account,
                volumes=volumes,
                hostNetwork=True,
                dnsPolicy="ClusterFirstWithHostNet",
                priorityClassName="very-high",
            ),
>>>>>>> b894304f
        )

        spec = dict(
            # NOTE: Don't set hostNetwork or dnsPolicy for compat with Workload Identity.
            terminationGracePeriodSeconds=60,
            # Fail if any pod fails, and allow retries to happen at JobSet level.
            restartPolicy="Never",
            # https://kubernetes.io/docs/tasks/network/customize-hosts-file-for-pods/#adding-additional-entries-with-hostaliases
            hostAliases=[metadata_host_alias],
            nodeSelector={
                **selector,
            },
            tolerations=tolerations,
            containers=[self._build_container(job_type)],
            initContainers=[self._build_uploader_container()],
            serviceAccountName=cfg.service_account,
            volumes=volumes,
            hostNetwork=True,
            dnsPolicy="ClusterFirstWithHostNet",
        )

        if cfg.priority_class:
            spec["priorityClassName"] = cfg.priority_class

        return dict(
            metadata=dict(annotations=annotations, labels=labels),
            spec=spec,
        )

    def _build_job(self, job_type: str = None) -> Nested[Any]:
        """Builds a config for a single Job, which is a set of Pods.

        https://kubernetes.io/docs/concepts/workloads/controllers/job/

        Returns:
            A nested dict corresponding to a k8s Job config, including the job metadata and spec.
        """
        system = USER_FACING_NAME_TO_SYSTEM_CHARACTERISTICS[self._tpu_type]

        if job_type == "worker":
            return dict(
                metadata=dict(
                    annotations={
                        # pylint: disable=line-too-long
                        "alpha.jobset.sigs.k8s.io/exclusive-topology": "cloud.google.com/gke-nodepool"
                    }
                ),
                spec=dict(
                    parallelism=system.vms_per_slice,
                    completions=system.vms_per_slice,
                    backoffLimit=system.vms_per_slice * 4,
                    template=self._build_pod(job_type),
                ),
            )
        elif job_type in ("rm", "proxy", "user"):
            return dict(
                spec=dict(
                    parallelism=1,
                    completions=1,
                    backoffLimit=0,
                    template=self._build_pod(job_type),
                ),
            )

        return dict(
            spec=dict(
                parallelism=system.vms_per_slice,
                completions=system.vms_per_slice,
                backoffLimit=0,  # Fail the job if any node fails. Retries happen at JobSet level.
                template=self._build_pod(),
            ),
        )

    def _build_jobset(self) -> Nested[Any]:
        """Builds a config for a JobSet, which is a set of Jobs.

        https://github.com/kubernetes-sigs/jobset/blob/d49514bee57da8ac9aec2fcea06c3a13c21afeae/docs/concepts/README.md

        Returns:
            A nested dict corresponding to a k8s JobSet config.
        """
        cfg: TPUGKEJob.Config = self.config

        annotations, labels = {}, {}

        if not self.using_pathways:
            annotations.update(
                {
                    # The exclusive topology annotation will ensure that all Pods will have affinity
                    # rules added that will ensure that they are fully scheduled on the same
                    # pod-slice node-pools.
                    "alpha.jobset.sigs.k8s.io/exclusive-topology": "cloud.google.com/gke-nodepool",
                }
            )

        if cfg.queue:
            if self.using_pathways:
                labels["kueue.x-k8s.io/queue-name"] = cfg.queue
            else:
                annotations["kueue.x-k8s.io/queue-name"] = cfg.queue

        spec = dict(
            failurePolicy=dict(maxRestarts=cfg.max_tries - 1),
            replicatedJobs=[
                # NOTE: the suffix here impacts how long job names can be.
                dict(
                    name="job",
                    replicas=cfg.accelerator.num_replicas,
                    template=self._build_job(),
                ),
            ],
        )

        if self.using_pathways:
            logging.info("Building pathways jobset.")
            spec = dict(
                failurePolicy=dict(maxRestarts=cfg.max_tries - 1),
                successPolicy=dict(operator="All", targetReplicatedJobs=["user"]),
                replicatedJobs=[
                    dict(
                        name="worker",
                        replicas=cfg.accelerator.num_replicas,
                        template=self._build_job("worker"),
                    ),
                    dict(
                        name="rm",
                        replicas=1,
                        template=self._build_job("rm"),
                    ),
                    dict(
                        name="proxy",
                        replicas=1,
                        template=self._build_job("proxy"),
                    ),
                    dict(
                        name="user",
                        replicas=1,
                        template=self._build_job("user"),
                    ),
                ],
            )

        return dict(
            metadata=dict(
                name=cfg.name,
                annotations=annotations,
                labels=labels,
            ),
            spec=spec,
        )

    def _delete(self):
        cfg: TPUGKEJob.Config = self.config
        # Issues a delete request for the JobSet and proactively delete its descendants. This is not
        # fully blocking; after the call returns there can be a delay before everything is deleted.
        delete_k8s_jobset(cfg.name, namespace=cfg.namespace)

    def _execute(self) -> Any:
        """Submits a JobSet to the cluster."""
        cfg: TPUGKEJob.Config = self.config
        api_kwargs = custom_jobset_kwargs()
        custom_object = dict(
            apiVersion=f"{api_kwargs['group']}/{api_kwargs['version']}",
            kind="JobSet",
            **self._build_jobset(),
        )
        with open(f"jobsets/{cfg.name}.yaml", "w") as f:
            logging.info("Output jobset to yaml file...")
            import yaml
            yaml.dump(custom_object, f, default_flow_style=False)
        logging.info("Submitting JobSet body=%s api_kwargs=%s", custom_object, api_kwargs)
        with open(f"jobsets/jobset-{cfg.name}.yaml", "w") as f:
            logging.info("Output jobset to yaml file...")
            import yaml
            yaml.dump(custom_object, f, default_flow_style=False)

        return k8s.client.CustomObjectsApi().create_namespaced_custom_object(
            namespace=cfg.namespace,
            body=custom_object,
            **api_kwargs,
        )


class GPUGKEJob(GKEJob):
    """A GPU job represented as a k8s JobSet.

    See also `gke_runner` as an example.
    """

    @config_class
    class Config(GKEJob.Config):
        """Configures GPUGKEJob.

        Attributes:
            accelerator: GPU configuration.
        """

        accelerator: AcceleratorConfig = AcceleratorConfig()

    @classmethod
    def define_flags(cls, fv: flags.FlagValues):
        super().define_flags(fv)
        common_kwargs = dict(flag_values=fv, allow_override=True)
        accelerator_flags(**common_kwargs)

    @classmethod
    def from_flags(cls, fv: flags.FlagValues, **kwargs) -> Config:
        cfg: GPUGKEJob.Config = super().from_flags(fv, **kwargs)
        cfg.accelerator.set(instance_type=fv.instance_type, num_replicas=fv.num_replicas)
        return cfg

    def __init__(self, cfg: Config):
        bundler_cfg = cfg.bundler
        bundler_cfg = getattr(bundler_cfg, "inner", bundler_cfg)
        if bundler_cfg is None or not issubclass(bundler_cfg.klass, BaseDockerBundler):
            raise NotImplementedError(f"Only docker bundler supported, got: {bundler_cfg}")
        super().__init__(cfg)
        if cfg.gcsfuse_mount:
            raise NotImplementedError("GCSFuse is not supported on GKE with GPU.")
        if cfg.enable_pre_provisioner:
            raise NotImplementedError("Pre-provisioner is not supported on GKE with GPU.")
        instance_type = cfg.accelerator.instance_type
        if not instance_type.startswith("gpu-a3-highgpu"):
            raise NotImplementedError(
                f"The instance type {instance_type} is not supported on GKE with GPU. "
                "Only gpu-a3-highgpu-8g is supported."
            )

    def _build_a3_sidecar_container(self) -> Nested[Any]:
        """Builds a sidecar container which is required by A3
        for GPU to GPU RDMA like networking.

        Returns:
            A nested dict of the sidecar container.
        """
        volume_mounts = [
            {
                "name": "nvidia-install-dir-host",
                "mountPath": "/usr/local/nvidia/lib64",
            },
            {
                "name": "tcpx-socket",
                "mountPath": "/run/tcpx",
            },
        ]

        command = [
            "bash",
            "-c",
            'set -x; /tcpgpudmarxd/build/app/tcpgpudmarxd --gpu_nic_preset a3vm  \
                --gpu_shmem_type fd --uds_path /run/tcpx \
                --setup_param "--verbose 128 2 0" & \n\
            while [ ! -f /run/tcpx/terminated ]; do sleep 10; done;',
        ]

        return dict(
            name="tcpx-daemon",
            image="us-docker.pkg.dev/gce-ai-infra/gpudirect-tcpx/tcpgpudmarxd-dev:v2.0.11",
            securityContext={"privileged": True},
            command=command,
            env=[{"name": "LD_LIBRARY_PATH", "value": "/usr/local/nvidia/lib64"}],
            volumeMounts=volume_mounts,
        )

    def _build_main_container(self) -> Nested[Any]:
        """Builds the config for the container running the job.

        Returns:
            A nested dict corresponding to a k8s Container config.
        """
        cfg: GPUGKEJob.Config = self.config

        volume_mounts = [
            {"name": "shared-memory", "mountPath": "/dev/shm"},
            {"name": "tcpx-socket", "mountPath": "/run/tcpx"},
            {"name": "nvidia-install-dir-host", "mountPath": "/usr/local/nvidia/lib64"},
            {"name": "tcpx-nccl-plugin-volume", "mountPath": "/usr/local/tcpx"},
        ]

        env_vars: dict[str, str] = {}
        env_vars["DISTRIBUTED_COORDINATOR"] = f"{cfg.name}-job-0-0.{cfg.name}:8080"
        env_vars["NUM_PROCESSES"] = f"{cfg.accelerator.num_replicas}"

        default_xla_flags = [
            "--xla_gpu_enable_latency_hiding_scheduler=true",
            # Allows combining multiple all reduce into single all reduce.
            "--xla_gpu_all_reduce_contiguous",
            # Increase combine threshold to 1GB for improved performance.
            # A3 and TCPX performs bad with smaller message sizes.
            "--xla_gpu_all_reduce_combine_threshold_bytes=1073741824",
            "--xla_gpu_all_gather_combine_threshold_bytes=1073741824",
            "--xla_gpu_reduce_scatter_combine_threshold_bytes=1073741824",
        ]
        env_vars["XLA_FLAGS"] = " ".join(default_xla_flags)

        env_vars.update(
            {
                "LD_LIBRARY_PATH": "/usr/local/tcpx/lib64:/usr/local/nvidia/lib64",
                # Set to 0 to encourage rail alignment.
                "NCCL_CROSS_NIC": "0",
                # TCPX only supports Ring algorithm.
                "NCCL_ALGO": "Ring",
                # TCPX only supports Simple protocol.
                "NCCL_PROTO": "Simple",
                "NCCL_DEBUG": "WARN",
                "NCCL_DEBUG_SUBSYS": "INIT,GRAPH,ENV,TUNING,NET,VERSION",
                # Enable GPU Direct RDMA when GPU and NIC are same PCI switch.
                "NCCL_NET_GDR_LEVEL": "PIX",
                # TCPX requires disabling PXN.
                "NCCL_P2P_PXN_LEVEL": "0",
                # The NCCL_GPU_DIRECTTCPX variables can not be tweaked.
                "NCCL_GPUDIRECTTCPX_FORCE_ACK": "0",
                "NCCL_GPUDIRECTTCPX_TX_COMPLETION_NANOSLEEP": "1000",
                "NCCL_GPUDIRECTTCPX_PROGRAM_FLOW_STEERING_WAIT_MICROS": "1000000",
                "NCCL_GPUDIRECTTCPX_TX_BINDINGS": (
                    "eth1:8-21,112-125;eth2:8-21,112-125;" "eth3:60-73,164-177;eth4:60-73,164-177"
                ),
                "NCCL_GPUDIRECTTCPX_RX_BINDINGS": (
                    "eth1:22-35,124-139;eth2:22-35,124-139;" "eth3:74-87,178-191;eth4:74-87,178-191"
                ),
                "NCCL_GPUDIRECTTCPX_SOCKET_IFNAME": "eth1,eth2,eth3,eth4",
                "NCCL_GPUDIRECTTCPX_CTRL_DEV": "eth0",
                "NCCL_GPUDIRECTTCPX_UNIX_CLIENT_PREFIX": "/run/tcpx",
                # Improves performance but can be tweaked.
                "NCCL_DYNAMIC_CHUNK_SIZE": "524288",
                "NCCL_P2P_NET_CHUNKSIZE": "524288",
                "NCCL_P2P_PCI_CHUNKSIZE": "524288",
                "NCCL_P2P_NVL_CHUNKSIZE": "1048576",
                # The number of sockets per thread improves performance.
                "NCCL_NSOCKS_PERTHREAD": "4",
                "NCCL_SOCKET_NTHREADS": "1",
                # Use the system NIC for NCCL control plane comms.
                "NCCL_SOCKET_IFNAME": "eth0",
                # TCPX is not compatible with NVLS.
                "NCCL_NVLS_ENABLE": "0",
            }
        )

        # Override env vars with user provided env vars.
        env_vars.update(cfg.env_vars)
        # K8s expects each env variable to be a dict.
        k8s_env_vars = [{"name": name, "value": value} for name, value in env_vars.items()]
        k8s_env_vars.append(
            {
                "name": "PROCESS_ID",
                "valueFrom": {
                    "fieldRef": {
                        "fieldPath": (
                            "metadata.annotations['batch.kubernetes.io/job-completion-index']"
                        ),
                    }
                },
            },
        )

        user_cmd = cfg.command
        if user_cmd is None:
            raise ValueError("Command should not be None.")
        user_cmd += "; touch /run/tcpx/terminated"
        command = ["bash", "-c", user_cmd]

        return dict(
            name=cfg.name,
            image=self._bundler.id(cfg.name),
            ports=[
                dict(containerPort=8080),  # Port for MXLA coordinator.
            ],
            securityContext=dict(privileged=True),
            # TODO(markblee): Improve SIGTERM behavior for command.
            command=command,
            resources=dict(limits={"nvidia.com/gpu": "8"}),
            env=k8s_env_vars,
            volumeMounts=volume_mounts,
        )

    def _build_a3_init_container(self) -> Nested[Any]:
        """Builds a config for a single container."""
        volume_mounts = [
            {
                "name": "tcpx-nccl-plugin-volume",
                "mountPath": "/var/lib/tcpx",
            },
        ]
        command = ["bash", "-c", "/scripts/container_entry.sh install"]
        return dict(
            name="tcpx-nccl-plugin-installer",
            image=(
                "us-docker.pkg.dev/gce-ai-infra/gpudirect-tcpx/"
                "nccl-plugin-gpudirecttcpx-dev:v3.1.7"
            ),
            command=command,
            env=[{"name": "LD_LIBRARY_PATH", "value": "/usr/local/nvidia/lib64"}],
            volumeMounts=volume_mounts,
        )

    def _build_volumes(self) -> Nested[Any]:
        """Builds a config for volumes."""
        volumes = [
            {
                "name": "shared-memory",
                "emptyDir": {"medium": "Memory"},
            },
            {
                "name": "nvidia-install-dir-host",
                "hostPath": {"path": "/home/kubernetes/bin/nvidia/lib64"},
            },
            {
                "name": "tcpx-socket",
                "emptyDir": {},
            },
            {
                "name": "tcpx-nccl-plugin-volume",
                "emptyDir": {},
            },
        ]

        return volumes

    def _build_pod(self) -> Nested[Any]:
        """Builds a config for a single Pod, which is a set of containers.

        https://kubernetes.io/docs/concepts/workloads/pods

        Returns:
            A nested dict corresponding to a k8s Pod template, including the pod metadata and spec.
        """
        cfg: GPUGKEJob.Config = self.config
        volumes = self._build_volumes()
        annotations = {
            "kubectl.kubernetes.io/default-container": cfg.name,
        }

        containers = [self._build_main_container(), self._build_a3_sidecar_container()]
        init_containers = [self._build_a3_init_container()]

        return dict(
            metadata=dict(annotations=annotations),
            spec=dict(
                terminationGracePeriodSeconds=60,
                # Fail if any pod fails, and allow retries to happen at JobSet level.
                restartPolicy="Never",
                initContainers=init_containers,
                hostNetwork=True,
                dnsPolicy="ClusterFirstWithHostNet",
                containers=containers,
                serviceAccountName=cfg.service_account,
                volumes=volumes,
            ),
        )

    def _build_job(self) -> Nested[Any]:
        """Builds a config for a single Job, which is a set of Pods.

        https://kubernetes.io/docs/concepts/workloads/controllers/job/

        Returns:
            A nested dict corresponding to a k8s Job config, including the job metadata and spec.
        """
        cfg: GPUGKEJob.Config = self.config

        return dict(
            spec=dict(
                parallelism=cfg.accelerator.num_replicas,
                completions=cfg.accelerator.num_replicas,
                backoffLimit=0,  # Fail the job if any node fails. Retries happen at JobSet level.
                template=self._build_pod(),
            ),
        )

    def _build_jobset(self) -> Nested[Any]:
        """Builds a config for a JobSet, which is a set of Jobs.

        https://github.com/kubernetes-sigs/jobset/blob/d49514bee57da8ac9aec2fcea06c3a13c21afeae/docs/concepts/README.md

        Returns:
            A nested dict corresponding to a k8s JobSet config.
        """
        cfg: GPUGKEJob.Config = self.config
        annotations = {}
        if cfg.queue:
            annotations["kueue.x-k8s.io/queue-name"] = cfg.queue

        return dict(
            metadata=dict(
                name=cfg.name,
                annotations=annotations,
            ),
            spec=dict(
                failurePolicy=dict(maxRestarts=cfg.max_tries - 1),
                replicatedJobs=[
                    # NOTE: the suffix here impacts how long job names can be.
                    dict(
                        name="job",
                        replicas=1,
                        template=self._build_job(),
                    ),
                ],
            ),
        )

    def _delete(self):
        cfg: GPUGKEJob.Config = self.config
        # Issues a delete request for the JobSet and proactively delete its descendants. This is not
        # fully blocking; after the call returns there can be a delay before everything is deleted.
        delete_k8s_jobset(cfg.name, namespace=cfg.namespace)

    def _execute(self) -> Any:
        """Submits a JobSet to the cluster."""
        cfg: GPUGKEJob.Config = self.config
        api_kwargs = custom_jobset_kwargs()
        custom_object = dict(
            apiVersion=f"{api_kwargs['group']}/{api_kwargs['version']}",
            kind="JobSet",
            **self._build_jobset(),
        )
        logging.info("Submitting JobSet body=%s api_kwargs=%s", custom_object, api_kwargs)
        return k8s.client.CustomObjectsApi().create_namespaced_custom_object(
            namespace=cfg.namespace,
            body=custom_object,
            **api_kwargs,
        )


class CPUJob(GCPJob):
    """Executes arbitrary commands on CPU VMs."""

    def _execute_remote_cmd(
        self, cmd: str, *, detached_session: Optional[str] = None, **kwargs
    ) -> subprocess.CompletedProcess:
        """Executes a command on an existing VM.

        Args:
            cmd: Command to run.
            detached_session: If not None, run commands behind `screen` in detached mode. This is
                useful for persisting commands even if SSH is terminated. If not None, should be a
                string containing the session name.
            **kwargs: Forwarded to subprocess.

        Returns:
            A subprocess, either live or completed.
        """
        cfg: CPUJob.Config = self.config
        logging.debug("Executing remote command: '%s'", cmd)
        cmd = _prepare_cmd_for_gcloud_ssh(f"pushd /root && {cmd}")
        # Use login shell. Note `-i` is not interactive.
        cmd = f"sudo -i bash -c {cmd}"
        if detached_session:
            cmd = f"sudo screen -dmS {detached_session} {cmd}"
        # Run via screen to persist command after SSH.
        cmd = (
            f"gcloud compute -q ssh {cfg.name} "
            f"--project={cfg.project} "
            f"--zone={cfg.zone} "
            f'--command="{cmd}"'
        )
        proc = subprocess_run(cmd, **_prepare_subprocess_kwargs(kwargs))
        logging.debug("Finished launching: '%s'.", cmd)
        return proc

    def _execute(self) -> Any:
        """Performs some computation on remote VMs."""
        cfg: CPUJob.Config = self.config
        self._execute_remote_cmd(cfg.command)


def _prepare_subprocess_kwargs(kwargs: dict) -> dict:
    """Enable check=True and capture all outputs by default."""
    kwargs.setdefault("text", True)
    kwargs.setdefault("check", True)
    kwargs.setdefault("capture_output", kwargs.keys().isdisjoint(["stdout", "stderr"]))
    return kwargs


def _kill_ssh_agent():
    """Terminates ssh-agent, e.g. as started by `_start_ssh_agent`."""
    subprocess_run("ssh-agent -k", check=False, capture_output=True)
    os.environ.pop("SSH_AUTH_SOCK", None)
    os.environ.pop("SSH_AGENT_PID", None)


def _start_ssh_agent():
    """Starts ssh-agent for SSH key handling.

    The ssh-agent is automatically terminated when the program exits.
    """
    # pylint: disable=line-too-long
    if not os.getenv("SSH_AGENT_PID"):
        logging.info("ssh-agent is not running, starting it now...")
        process = subprocess_run("ssh-agent -s", stdout=subprocess.PIPE, check=True, text=True)
        # Example format:
        # Linux:
        # SSH_AUTH_SOCK=/tmp/ssh-g4aYlFVLLugX/agent.52090; export SSH_AUTH_SOCK;\nSSH_AGENT_PID=52091; export SSH_AGENT_PID;\necho Agent pid 52091;\n
        # Mac:
        # SSH_AUTH_SOCK=/var/folders/j0/blx8mk5j1hlc0k110xsbrxw00000gn/T//ssh-ZAf5XlQX7tWM/agent.7841; export SSH_AUTH_SOCK;\nSSH_AGENT_PID=7842; export SSH_AGENT_PID;\necho Agent pid 7842;\n
        match = re.search(
            r"SSH_AUTH_SOCK=([^;]+);.*SSH_AGENT_PID=([^;]+);",
            process.stdout,
            re.MULTILINE | re.DOTALL,
        )
        auth_sock, agent_pid = match.groups()  # pytype: disable=attribute-error
        os.environ["SSH_AUTH_SOCK"] = auth_sock
        os.environ["SSH_AGENT_PID"] = agent_pid
        atexit.register(_kill_ssh_agent)
    logging.info("ssh-agent is running.")


def _prepare_cmd_for_gcloud_ssh(cmd: str) -> str:
    """Handles bash escapes to ensure `cmd` is compatible with gcloud `--command`."""
    cmd = shlex.quote(cmd)
    cmd = cmd.replace('"', '\\"')  # Escape double quotes for --command.
    cmd = cmd.replace("$", r"\$")  # Escape $ for --command.
    return cmd


def docker_command(
    cmd: str,
    *,
    image: str,
    detached_session: Optional[str] = None,
    env: Optional[Sequence[str]] = None,
    volumes: Optional[dict[str, str]] = None,
    extra_docker_flags: Optional[Sequence[str]] = None,
) -> str:
    """Wraps a command with docker run.

    Args:
        cmd: Command to run.
        image: Docker image name.
        detached_session: If not None, runs in detached mode with the given name.
        env: Optional env vars to expose to container.
        volumes: Optional mapping of source/target volumes to mount.
        extra_docker_flags: Optional extra flags for docker run.

    Returns:
        The docker command.
    """
    cmd = _prepare_cmd_for_gcloud_ssh(f"pushd /root && {cmd}")
    cmd = f"/bin/bash -c {cmd}"
    env = " ".join([f"-e {e}" for e in (env or [])])
    volumes = " ".join([f"-v {src}:{dst}" for src, dst in (volumes or {}).items()])
    extra_docker_flags = " ".join(extra_docker_flags or [])
    detached = f"-d --name={detached_session}" if detached_session else ""
    cmd = (
        f"docker run --rm --privileged -u root --network=host {detached} {env} {volumes} "
        f"{extra_docker_flags} {image} {cmd}"
    )
    logging.debug("Docker run command: %s", cmd)
    return cmd<|MERGE_RESOLUTION|>--- conflicted
+++ resolved
@@ -779,7 +779,6 @@
         # Tier "0" corresponds to reserved; otherwise we use preemptible.
         tier = os.environ.get("BASTION_TIER", None)
 
-<<<<<<< HEAD
         # skip reservation/spot flags for Pathways CPU jobs.
         if job_type not in ("rm", "proxy", "user"):
             if tier == "0" and cfg.reservation is not None:
@@ -788,6 +787,7 @@
                 labels.update({"bastion-tier": "reserved"})
             else:
                 logging.info("Found tier=%s in env. Using spot quota", tier)
+                # Comment out selector when running against internal v6e test project
                 selector.update({"cloud.google.com/gke-spot": "true"})
                 tolerations.append(
                     {
@@ -798,24 +798,6 @@
                     }
                 )
                 labels.update({"bastion-tier": "spot"})
-=======
-        if tier == "0" and cfg.reservation is not None:
-            logging.info("Found tier=%s in env. Using reservation=%s", tier, cfg.reservation)
-            selector.update({"cloud.google.com/reservation-name": cfg.reservation})
-            labels.update({"bastion-tier": "reserved"})
-        else:
-            logging.info("Found tier=%s in env. Using spot quota", tier)
-            # selector.update({"cloud.google.com/gke-spot": "true"})
-            tolerations.append(
-                {
-                    "key": "cloud.google.com/gke-spot",
-                    "operator": "Equal",
-                    "value": "true",
-                    "effect": "NoSchedule",
-                }
-            )
-            labels.update({"bastion-tier": "spot"})
->>>>>>> b894304f
 
         if cfg.enable_tpu_ici_resiliency is not None:
             selector.update(
@@ -904,7 +886,6 @@
                 {
                     "cloud.google.com/gke-tpu-accelerator": system.gke_accelerator,
                     "cloud.google.com/gke-tpu-topology": system.topology,
-<<<<<<< HEAD
                 }
             )
           
@@ -912,19 +893,6 @@
         metadata_host_alias = dict(
             ip=_METADATA_GOOGLE_INTERNAL_IP,
             hostnames=["metadata", "metadata.google.internal"],
-=======
-                    **selector,
-                },
-                tolerations=tolerations,
-                containers=[self._build_container()],
-                initContainers=[self._build_uploader_container()],
-                serviceAccountName=cfg.service_account,
-                volumes=volumes,
-                hostNetwork=True,
-                dnsPolicy="ClusterFirstWithHostNet",
-                priorityClassName="very-high",
-            ),
->>>>>>> b894304f
         )
 
         spec = dict(
