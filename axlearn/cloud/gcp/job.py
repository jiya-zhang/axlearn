# Copyright © 2023 Apple Inc.

"""Utilities for executing commands on GCP.

Note that these utilities do not handle resource management.
"""
import atexit
import importlib
import io
import logging
import math
import os
import pathlib
import re
import shlex
import subprocess
from collections.abc import Sequence
from dataclasses import dataclass
from typing import Any, Optional, Union
from urllib.parse import urlparse

import kubernetes as k8s
from absl import flags
from google.auth.credentials import Credentials

from axlearn.cloud.common.bastion import (
    _BASTION_SERIALIZED_JOBSPEC_ENV_VAR,
    BASTION_JOB_VERSION_ENV_VAR,
    deserialize_jobspec,
)
from axlearn.cloud.common.bundler import BaseDockerBundler
from axlearn.cloud.common.job import Job
from axlearn.cloud.common.utils import parse_kv_flags, subprocess_run
from axlearn.cloud.gcp.config import default_project, default_zone, gcp_settings
from axlearn.cloud.gcp.node_pool import PRE_PROVISIONER_LABEL
from axlearn.cloud.gcp.scopes import DEFAULT_TPU_SCOPES
from axlearn.cloud.gcp.system_characteristics import (
    GCE_MACHINE_TYPE_TO_MEMORY_CHARACTERISTICS,
    USER_FACING_NAME_TO_SYSTEM_CHARACTERISTICS,
)
from axlearn.cloud.gcp.tpu import (
    get_queued_tpu_node,
    get_tpu_node,
    infer_tpu_type,
    qrm_resource,
    tpu_resource,
)
from axlearn.cloud.gcp.utils import (
    custom_jobset_kwargs,
    delete_k8s_jobset,
    get_credentials,
    running_from_vm,
)
from axlearn.common.config import REQUIRED, ConfigBase, Required, config_class
from axlearn.common.utils import Nested

# Set 80% of the max value as the requested memory.
_MEMORY_REQUEST_PERCENTAGE = 0.8

# A label added to the jobset to indicate job version.
BASTION_JOB_VERSION_LABEL = "bastion-job-version"

# The metadata.google.internal IP.
# https://cloud.google.com/compute/docs/troubleshooting/troubleshoot-metadata-server#failed-request
_METADATA_GOOGLE_INTERNAL_IP = "169.254.169.254"


class GCPJob(Job):
    """Base GCP Job definition."""

    @config_class
    class Config(Job.Config):
        """Configures GCPJob."""

        # GCP project.
        project: Required[str] = REQUIRED
        # GCP zone.
        zone: Required[str] = REQUIRED
        # If not none, the current job will be executed as the service account.
        service_account: Optional[str] = None

    @classmethod
    def define_flags(cls, fv: flags.FlagValues):
        super().define_flags(fv)
        common_kwargs = dict(flag_values=fv, allow_override=True)
        flags.DEFINE_string("project", default_project(), "The GCP project name.", **common_kwargs)
        flags.DEFINE_string("zone", default_zone(), "The GCP zone name.", **common_kwargs)
        flags.DEFINE_string(
            "service_account",
            None,
            "If specified, will run job as the service account. "
            "Otherwise will fallback to application-default credentials.",
            **common_kwargs,
        )

    def _get_job_credentials(
        self,
        impersonate_scopes: Optional[Sequence[str]] = None,
    ) -> Credentials:
        """Returns the credentials the job runs as.

        Note that credentials are temporary and should be created on demand.

        Args:
            impersonate_scopes: Scopes of the impersonation token,
                following https://developers.google.com/identity/protocols/oauth2/scopes

        Returns:
            The temporary credentials, possibly impersonating `cfg.service_account`.
        """
        return get_credentials(
            impersonate_account=self.config.service_account,
            impersonate_scopes=impersonate_scopes,
        )


@config_class
class AcceleratorConfig(ConfigBase):
    """Configures job resources, e.g. TPU or GPU.

    Attributes:
        instance_type: Instance type, e.g. tpu-v4-8.
        num_replicas: Number of replicas, e.g. TPU slices.
    """

    instance_type: Required[str] = REQUIRED
    num_replicas: int = 1


def accelerator_flags(flag_values: flags.FlagValues, **kwargs):
    """Defines resource flags, e.g. --instance_type and --num_replicas."""
    flags.DEFINE_string(
        "instance_type",
        # --instance_type is often defined at the launcher, so use any existing value by default.
        getattr(flag_values, "instance_type", None),
        "Instance type.",
        flag_values=flag_values,
        **kwargs,
    )
    flags.DEFINE_integer(
        "num_replicas", 1, "Number of replicas.", flag_values=flag_values, **kwargs
    )


class TPUQRMJob(GCPJob):
    """Executes arbitrary commands on TPU-VMs."""

    @config_class
    class Config(GCPJob.Config):
        """Configures TPUQRMJob.

        Attributes:
            accelerator: TPU configuration.
        """

        accelerator: AcceleratorConfig = AcceleratorConfig()

    def __init__(self, cfg: Config):
        super().__init__(cfg)
        self._local_home = pathlib.Path.home()
        self._use_iap = None  # Infer from public IP.

    @classmethod
    def define_flags(cls, fv: flags.FlagValues):
        super().define_flags(fv)
        accelerator_flags(flag_values=fv, allow_override=True)

    @classmethod
    def from_flags(cls, fv: flags.FlagValues, **kwargs) -> Config:
        cfg: TPUQRMJob.Config = super().from_flags(fv, **kwargs)
        cfg.accelerator.set(instance_type=fv.instance_type, num_replicas=fv.num_replicas)
        return cfg

    def _ensure_ssh_keys(self):
        """Ensures SSH keys exist, or raises ValueError. Only necessary on remote VM."""
        # Seem to need to nuke this every time to avoid MITM warnings.
        hosts_file = self._local_home / ".ssh/google_compute_known_hosts"
        if hosts_file.exists():
            hosts_file.unlink()

        ssh_key = self._local_home / ".ssh/google_compute_engine"
        proc = subprocess_run(f"ssh-add {ssh_key}", check=False, capture_output=True)
        if proc.returncode:
            logging.warning("SSH key %s does not exist yet.", ssh_key)

    def _infer_iap(self):
        """Infers whether instance has public IP. If not, we tunnel through IAP."""
        if self._use_iap is None:
            cfg: TPUQRMJob.Config = self.config
            if cfg.accelerator.num_replicas > 1:
                node = get_queued_tpu_node(
                    cfg.name,
                    qrm_resource(self._get_job_credentials(DEFAULT_TPU_SCOPES)),
                )
            else:
                node = get_tpu_node(
                    cfg.name,
                    tpu_resource(self._get_job_credentials(DEFAULT_TPU_SCOPES)),
                )
            if node is None:
                raise ValueError(f"Expected TPU {cfg.name} to exist")
            for endpoint in node.get("networkEndpoints", []):
                for access_config in endpoint.get("accessConfig", []):
                    if access_config.get("natIP", None):
                        logging.info("Detected a public IP, not using IAP.")
                        self._use_iap = False
                        return False
            logging.info("Didn't find a public IP, using IAP.")
            self._use_iap = True
        return self._use_iap

    def _execute_remote_cmd(
        self,
        cmd: str,
        *,
        worker: Union[int, str] = "all",
        detached_session: Optional[str] = None,
        batch_size: Union[int, str] = 100,
        extra_ssh_flags: str = "",
        **kwargs,
    ) -> Sequence[subprocess.CompletedProcess]:
        """Executes a command on existing TPU-VM(s).

        Args:
            cmd: Command to run.
            worker: Worker ID. Defaults to "all".
            wait: Whether to wait for process to complete. If True, waits for command to complete,
                and returns a completed process. Caller can inspect outputs or exit codes. If False,
                spawns and returns a process. Caller can listen to logs in realtime.
            detached_session: If not None, run commands behind `screen` in detached mode. This is
                useful for persisting commands even if SSH is terminated. If not None, should be a
                string containing the session name.
            batch_size: Number of concurrent command executions. If 'all', run all commands
                simultaneously.
            extra_ssh_flags: Extra gcloud ssh flags.
            **kwargs: Forwarded to subprocess.

        Returns:
            A list of completed subprocesses. Each corresponds to execution of the command on a
            single slice.

        Raises:
            ValueError: If the name of the detached screen session is too long.
        """
        cfg: TPUQRMJob.Config = self.config
        from_vm = running_from_vm()
        cmd = _prepare_cmd_for_gcloud_ssh(f"pushd /root && {cmd}")
        if from_vm:
            self._ensure_ssh_keys()
            extra_ssh_flags = f"--internal-ip {extra_ssh_flags}"
        elif self._infer_iap():
            # Infer IAP flag if not running from VM.
            extra_ssh_flags = f"--tunnel-through-iap {extra_ssh_flags}"
        cmd = f"sudo bash -c {cmd}"
        if detached_session:
            # Even though the official limit is 100 chars, screen seems to silently exit even before
            # that.
            if len(detached_session) > 80:
                raise ValueError(f"Screen name {detached_session} is too long.")
            cmd = f"sudo screen -dmS {detached_session} {cmd}"
        logging.debug("Executing remote command on worker [%s]: '%s'", worker, cmd)
        if cfg.accelerator.num_replicas > 1:
            slices = [f"{cfg.name}-{i}" for i in range(cfg.accelerator.num_replicas)]
        else:
            slices = [cfg.name]
        procs = []
        for s in slices:
            cmd_for_slice = (
                f"gcloud alpha compute -q tpus tpu-vm ssh {s} "
                f"--project={cfg.project} "
                f"--zone={cfg.zone} "
                f"--worker={worker} "
                f"--batch-size={batch_size} "
                f'{extra_ssh_flags} --command="{cmd}"'
            )
            proc = subprocess_run(cmd_for_slice, **_prepare_subprocess_kwargs(kwargs))
            procs.append(proc)
        return procs

    def _execute(self) -> Any:
        """Performs some computation on remote TPU-VMs."""
        cfg: TPUQRMJob.Config = self.config
        self._execute_remote_cmd(cfg.command)

    def execute(self) -> Any:
        """Wraps _execute with ssh-agent and retries. All args and kwargs are forwarded."""
        if running_from_vm():
            _start_ssh_agent()
        return super().execute()


# Use kw_only=True so that subclasses can have a mix of default and non-default attributes.
@dataclass(kw_only=True)
class VolumeMount:
    """Generic volume mount."""

    name: str
    mount_path: str
    read_only: bool = False


@dataclass(kw_only=True)
class GCSFuseMount(VolumeMount):
    """Configures the GCS FUSE mount.

    https://cloud.google.com/kubernetes-engine/docs/how-to/persistent-volumes/cloud-storage-fuse-csi-driver#sidecar-container
    https://cloud.google.com/kubernetes-engine/docs/how-to/persistent-volumes/cloud-storage-fuse-csi-driver#consume-ephemeral-volume-pod

    Attributes:
        gcs_path: GCS path, including gs:// prefix.
        mount_path: Path within local fs to mount to.
        cpu: Defaults to 250m. Increase if higher throughput needed.
        memory: Defaults to 256Mi. Set proportionally to number of files processed (not filesize).
        ephemeral_gb: Defaults to 5Gi. Used for staging temp files before uploading to GCS.
        read_only: Whether the mount should be read-only.
    """

    gcs_path: str
    name: str = "gcs-fuse-csi-ephemeral"
    mount_path: str = "/output"
    cpu: str = "250m"
    memory: str = "256Mi"
    ephemeral_gb: str = "5Gi"


@dataclass(kw_only=True)
class HostMount(VolumeMount):
    """Configures the hostPath mount.

    https://kubernetes.io/docs/concepts/storage/volumes/#hostpath

    Attributes:
        host_path: Host path to mount into the container.
        type: Type of the host path.
    """

    host_path: str
    type: str = "Directory"


class GKEJob(GCPJob):
    """Base GKE Job interface."""

    @config_class
    class Config(GCPJob.Config):
        """Configures GKEJob.

        Attributes:
            env_vars: Optional env vars to set.
            namespace: The namespace to use within the k8s cluster.
                https://kubernetes.io/docs/concepts/overview/working-with-objects/namespaces/
            gcsfuse_mount: Optional configs for the GCS FUSE sidecar and volume mount.
                See `GCSFuseMount` for details.
            enable_pre_provisioner: Whether to enable pre-provisioner.
            queue: The Kueue LocalQueue to use. If not set, no queue is used.
            output_dir: Optional; The output directory of the GKE job outputs.
                Each host's output will be placed in `"{output_dir}/output/$HOSTNAME/"`.
                This directory is used by the sidecar container to sync outputs to GCS using gsutil.
                Ensure that `output_dir` is a valid GCS path (e.g., `gs://your-bucket/path`).
            priority_class: Optional; The GKE PriorityClass for the job.
                https://kubernetes.io/docs/concepts/scheduling-eviction/pod-priority-preemption
                Note: 1. Values need to be pre-defined in each cluster.
                      2. Job level priority is enforced by pod level priority of the leader pod.
                         This is managed by jobset controller.
                      3. For TPU slice, this requires alpha.jobset.sigs.k8s.io/exclusive-topology
                      4. [2024-11-11] Does not work on multi-slice TPU training yet.
            host_mounts: List of volumes from host to mount into the container.
                See `HostMount` for details.
        """

        env_vars: dict[str, str] = {}
        namespace: str = "default"
        gcsfuse_mount: Optional[GCSFuseMount] = None
        # This config is made Optional for backwards compatibility. Default is False.
        enable_pre_provisioner: Optional[bool] = None
        queue: Optional[str] = None
        output_dir: Optional[str] = None
        priority_class: Optional[str] = None
        host_mounts: Optional[list[HostMount]] = None

    @classmethod
    def define_flags(cls, fv: flags.FlagValues):
        super().define_flags(fv)
        flags.DEFINE_string(
            "namespace", "default", "K8s namespace.", flag_values=fv, allow_override=True
        )
        flags.DEFINE_multi_string(
            "gcsfuse_mount_spec",
            None,
            "GCS FUSE mount spec in the format key=value.",
            flag_values=fv,
        )
        flags.DEFINE_string(
            "queue",
            None,
            "The name of the Kueue LocalQueue to use. If not set, no queue is used.",
            flag_values=fv,
        )
        flags.DEFINE_multi_string(
            "host_mount_spec",
            None,
            "Host mount spec in the format key=value, separated by comma. You can specify multiple "
            "host mounts by using this flag repeatedly. Example: "
            "--host_mount_spec=name=tmp,host_path=/tmp,mount_path=/host-tmp "
            "--host_mount_spec=name=home,host_path=/home,mount_path=/host-home",
            flag_values=fv,
        )

    @classmethod
    def from_flags(cls, fv: flags.FlagValues, **kwargs) -> Config:
        cfg: GKEJob.Config = super().from_flags(fv, **kwargs)
        cfg.service_account = cfg.service_account or gcp_settings(
            "k8s_service_account", default="default", fv=fv
        )
        # pylint: disable=missing-kwoa
        # pytype: disable=missing-parameter
        if fv.gcsfuse_mount_spec:
            cfg.gcsfuse_mount = GCSFuseMount(**parse_kv_flags(fv.gcsfuse_mount_spec, delimiter="="))
        if fv.host_mount_spec:
            cfg.host_mounts = [
                HostMount(**parse_kv_flags(item.split(","), delimiter="="))
                for item in fv.host_mount_spec
            ]
        # pytype: enable=missing-parameter
        return cfg


class TPUGKEJob(GKEJob):
    """A TPU job represented as a k8s JobSet.

    See also `gke_runner` as an example.
    """

    @config_class
    class Config(GKEJob.Config):
        """Configures TPUGKEJob.

        Attributes:
            accelerator: TPU configuration.
            reservation: If specified, the TPU reservation name. This is not necessarily specific to
                GKE and can be the same as e.g. the QRM reservation.
                https://cloud.google.com/sdk/gcloud/reference/alpha/compute/tpus/reservations/list
            enable_tpu_ici_resiliency: Whether to enable TPU ICI resiliency.
                If True, the job will persist through some types of network failure, but with
                degraded performance.
                If None, we leave it to GCP to determine whether it's appropriate for the requested
                TPU topology.
            location_hint: If set, the job will be scheduled to run on this TPU location.
                If None, we leave it to GCP to determine where the TPUs are located.
            enable_tpu_smart_repair: Whether to enable TPU smart repair.
                GKE 1.29.3-gke.1154000 or above is required.
        """

        accelerator: AcceleratorConfig = AcceleratorConfig()
        reservation: Optional[str] = None
        enable_tpu_ici_resiliency: Optional[bool] = None
        location_hint: Optional[str] = None
        enable_tpu_smart_repair: bool = False
<<<<<<< HEAD
        import_modules: list[str] = []
=======
        use_pathways: Optional[bool] = False
>>>>>>> ce5f1a25

    @classmethod
    def define_flags(cls, fv: flags.FlagValues):
        super().define_flags(fv)
        common_kwargs = dict(flag_values=fv, allow_override=True)
        accelerator_flags(**common_kwargs)
        flags.DEFINE_string("reservation", None, "TPU reservation.", **common_kwargs)
        flags.DEFINE_boolean(
            "enable_tpu_ici_resiliency",
            None,
            "Whether to enable TPU ICI resiliency. If None, the decision is left to GCP, as "
            "not all TPU types support this flag.",
            **common_kwargs,
        )
<<<<<<< HEAD
        flags.DEFINE_list(
            "import_modules", [], "Modules to enable pathways proxy.", **common_kwargs
=======
        flags.DEFINE_boolean(
            "use_pathways", False, "Wether the workload is pathways-enabled.", **common_kwargs
>>>>>>> ce5f1a25
        )

    @classmethod
    def from_flags(cls, fv: flags.FlagValues, **kwargs) -> Config:
        cfg: TPUGKEJob.Config = super().from_flags(fv, **kwargs)
        cfg.accelerator.set(instance_type=fv.instance_type, num_replicas=fv.num_replicas)
        cfg.reservation = cfg.reservation or gcp_settings("gke_reservation", required=False, fv=fv)
        # Only read from the config file since users shouldn't need to configure this.
        cfg.location_hint = gcp_settings("location_hint", required=False, fv=fv)
        cfg.enable_tpu_smart_repair = bool(
            gcp_settings("enable_tpu_smart_repair", required=False, fv=fv)
        )
        return cfg

    def __init__(self, cfg: Config):
        bundler_cfg = cfg.bundler
        bundler_cfg = getattr(bundler_cfg, "inner", bundler_cfg)
        if bundler_cfg is None or not issubclass(bundler_cfg.klass, BaseDockerBundler):
            raise NotImplementedError(f"Only docker bundler supported, got: {bundler_cfg}")
        self._tpu_type = infer_tpu_type(cfg.accelerator.instance_type)
        if self._tpu_type not in USER_FACING_NAME_TO_SYSTEM_CHARACTERISTICS:
            raise NotImplementedError(f"Missing system characteristics for {self._tpu_type}")
        super().__init__(cfg)
        self._output_volume_mount = dict(name="shared-output", mountPath="/output")
<<<<<<< HEAD
        if len(cfg.import_modules) > 0:
            self._import_modules(cfg.import_modules)

    def _import_modules(self, import_modules: list[str]):
        try:
            for module in import_modules:
                importlib.import_module(module)
        except ModuleNotFoundError:
            logging.error("An error occurred while importing dependencies.")

=======
        
>>>>>>> ce5f1a25
    def _maybe_add_volume_mount(self, volume_mounts: list[dict], *, spec: Optional[VolumeMount]):
        if spec:
            volume_mounts.append(
                dict(
                    name=spec.name,
                    mountPath=spec.mount_path,
                    readOnly=spec.read_only,
                ),
            )

    def _get_pathways_tpu_type(self, device: str) -> str:
        pathways_tpu_devices = {
            "v6e": "tpuv6e",
            "v5p": "tpuv5",
            "v5litepod": "tpuv5e",
            "v4": "tpuv4",
            "v3": "tpuv3",
        }
        return pathways_tpu_devices[device.split("-")[0].lower()]

    def _build_container(self, job_type: str = None) -> Nested[Any]:
        """Builds a config for a single container.

        Returns:
            A nested dict corresponding to a k8s Container config.
        """
        cfg: TPUGKEJob.Config = self.config
        system = USER_FACING_NAME_TO_SYSTEM_CHARACTERISTICS[self._tpu_type]
        volume_mounts = [self._output_volume_mount]
        resources = {"limits": {}}

        self._maybe_add_volume_mount(volume_mounts, spec=cfg.gcsfuse_mount)
        if cfg.host_mounts:
            for mount in cfg.host_mounts:
                self._maybe_add_volume_mount(volume_mounts, spec=mount)

        env_vars = {**cfg.env_vars}
        if cfg.enable_tpu_ici_resiliency is not None:
            env_vars["ENABLE_ICI_RESILIENCY"] = str(cfg.enable_tpu_ici_resiliency).lower()

        if not cfg.use_pathways:
            resources = {"limits": {"google.com/tpu": system.chips_per_vm}}
            # Set request memory by host machine type.
            machine_memory_gi = GCE_MACHINE_TYPE_TO_MEMORY_CHARACTERISTICS.get(
                system.gce_machine_type, None
            )
            if machine_memory_gi is not None:
                request_memory_gi = machine_memory_gi * _MEMORY_REQUEST_PERCENTAGE
                resources["limits"]["memory"] = f"{machine_memory_gi}Gi"
                resources["requests"] = {"memory": f"{math.floor(request_memory_gi)}Gi"}

        container_name = cfg.name
        args = []
        image = self._bundler.id(cfg.name)
        ports = [
            dict(containerPort=8471),  # Port using which TPU VMs communicate.
            dict(containerPort=8080),  # Port for MXLA coordinator.
            dict(containerPort=8431),  # Port to export TPU runtime metrics.
        ]

        if cfg.use_pathways:
            container_name = f"{cfg.name}-{job_type}"
            volume_mounts.append(
                dict(
                    name="shared-tmp",
                    mountPath="/tmp",
                ),
            )
            staging_location = "gs://cloud-pathways-staging/tmp"
            cluster = gcp_settings("gke_cluster")
            rm_address = f"{cfg.name}-rm-0-0.{cfg.name}.default.svc.{cluster}-domain.:38677"

            if job_type == "worker":
                args.extend(
                    [
                        "--server_port=38677",
                        f"--resource_manager_address={rm_address}",
                        f"--gcs_scratch_location={staging_location}",
                    ]
                )
                image = "us-docker.pkg.dev/cloud-tpu-v2-images/pathways/server:latest"
                ports.append(dict(containerPort=38677))
                resources = {"limits": {"google.com/tpu": system.chips_per_vm}}

            elif job_type == "rm":
                tpu_type = self._get_pathways_tpu_type(system.device_type)
                args.extend(
                    [
                        "--server_port=38677",
                        "--node_type=resource_manager",
                        f"--gcs_scratch_location={staging_location}",
                        f"--instance_count={system.vms_per_slice}",
                        f"--instance_type={tpu_type}:{system.topology}",
                    ]
                )
                env_vars.update(
                    TPU_SKIP_MDS_QUERY="true",
                    HOST_ADDRESS="$(JOBSET_NAME)-$(REPLICATED_JOB_NAME)-0-0.$(JOBSET_NAME)",
                    REPLICATED_JOB_NAME=job_type,
                    JOBSET_NAME=cfg.name,
                )
                image = "us-docker.pkg.dev/cloud-tpu-v2-images/pathways/server:latest"
                resources["limits"]["memory"] = "8Gi"
                resources["limits"]["cpu"] = "4"
                ports.append(dict(containerPort=38677))

            elif job_type == "proxy":
                args.extend(
                    [
                        "--server_port=38676",
                        f"--resource_manager_address={rm_address}",
                        f"--gcs_scratch_location={staging_location}",
                    ]
                )
                image = "us-docker.pkg.dev/cloud-tpu-v2-images/pathways/proxy_server:latest"
                resources["limits"]["memory"] = "100Gi"
                resources["limits"]["cpu"] = "24"
                ports.append(dict(containerPort=38676))

            elif job_type == "user":
                resources["limits"]["memory"] = "100Gi"
                resources["limits"]["cpu"] = "24"
                proxy = (
                    f"grpc://{cfg.name}-proxy-0-0.{cfg.name}.default.svc.{cluster}-domain.:38676"
                )
                env_vars.update(
                    JAX_BACKEND_TARGET=proxy,
                    XCLOUD_ENVIRONMENT="GCP",
                    JOBSET_NAME=cfg.name,
                )

        k8s_env_vars = [dict(name=k, value=str(v)) for k, v in env_vars.items()]
        k8s_env_vars.append(
            {
                "name": "NODE_IP",
                "valueFrom": {
                    "fieldRef": {
                        "fieldPath": "status.hostIP",
                    }
                },
            },
        )
        k8s_env_vars.append(
            {
                "name": "NODE_NAME",
                "valueFrom": {
                    "fieldRef": {
                        "fieldPath": "spec.nodeName",
                    }
                },
            },
        )

        return dict(
            name=container_name,
            image=image,
            # https://cloud.google.com/kubernetes-engine/docs/how-to/tpus#tpu-chips-node-pool
            # https://cloud.google.com/kubernetes-engine/docs/how-to/tpu-multislice#run_workload
            ports=ports,
            securityContext=dict(privileged=True),
            # TODO(markblee): Improve SIGTERM behavior for command.
            command=["bash", "-c", cfg.command]
            if not cfg.use_pathways or job_type == "user"
            else None,
            resources=resources,
            # Env var values should always be strings.
            env=k8s_env_vars,
            volumeMounts=volume_mounts,
            imagePullPolicy="Always",
        )

    def _build_uploader_container(self) -> Nested[Any]:
        """Builds a config for the uploader container which sync logs to the output dir.

        The sidecar container runs an loop to periodically sync outputs to GCS until the Pod is
        terminated.
        When the main container exits, Kubernetes will then send a termination signal (SIGTERM)
        to the uploader container, allowing it to exit gracefully.

        Returns:
            A nested dict corresponding to a k8s Container config.
        """
        cfg: TPUGKEJob.Config = self.config

        dst = f"{cfg.output_dir}/output/$HOSTNAME/"
        interval_s = 60

        sync_command = f"while true; do gsutil -m rsync -r /output {dst}; sleep {interval_s}; done"

        volume_mounts = [self._output_volume_mount]

        resources = {
            "requests": {"cpu": "100m", "memory": "128Mi"},
            "limits": {"cpu": "500m", "memory": "256Mi"},
        }

        return dict(
            name="output-uploader",
            image="google/cloud-sdk:alpine",
            # https://kubernetes.io/docs/concepts/workloads/pods/sidecar-containers/#pod-sidecar-containers
            # SideCar container is an init container with restartPolicy as "Always".
            restartPolicy="Always",
            command=["/bin/sh", "-c"],
            args=[sync_command],
            resources=resources,
            volumeMounts=volume_mounts,
            args=args,
        )

    def _build_pod(self, job_type: str = None) -> Nested[Any]:
        """Builds a config for a single Pod, which is a set of containers.

        https://kubernetes.io/docs/concepts/workloads/pods

        Returns:
            A nested dict corresponding to a k8s Pod template, including the pod metadata and spec.
        """
        cfg: TPUGKEJob.Config = self.config
        system = USER_FACING_NAME_TO_SYSTEM_CHARACTERISTICS[self._tpu_type]
        annotations, labels, selector, volumes, tolerations = {}, {}, {}, [], []

        volumes.append(dict(name="shared-output", emptyDir={}))
        if cfg.gcsfuse_mount:
            # Mount a GCS bucket as a volume.
            annotations.update(
                {
                    "gke-gcsfuse/volumes": "true",
                    "gke-gcsfuse/cpu-limit": cfg.gcsfuse_mount.cpu,
                    "gke-gcsfuse/memory-limit": cfg.gcsfuse_mount.memory,
                    "gke-gcsfuse/ephemeral-storage-limit": cfg.gcsfuse_mount.ephemeral_gb,
                }
            )
            # Parse GCSFuseMount path into bucket, prefix.
            parsed = urlparse(cfg.gcsfuse_mount.gcs_path)
            # https://cloud.google.com/kubernetes-engine/docs/how-to/persistent-volumes/cloud-storage-fuse-csi-driver#consume-ephemeral-volume-pod
            # Caveat: --implicit-dirs might have negative impacts on i/o performance. See
            # https://github.com/googlecloudplatform/gcsfuse/blob/master/docs/semantics.md .
            volumes.append(
                dict(
                    name=cfg.gcsfuse_mount.name,
                    csi=dict(
                        driver="gcsfuse.csi.storage.gke.io",
                        readOnly=cfg.gcsfuse_mount.read_only,
                        volumeAttributes=dict(
                            bucketName=parsed.netloc,
                            mountOptions=f"only-dir={parsed.path.lstrip('/')},implicit-dirs",
                        ),
                    ),
                )
            )
        if cfg.host_mounts:
            for mount in cfg.host_mounts:
                volumes.append(
                    dict(
                        name=mount.name,
                        hostPath=dict(path=mount.host_path, type=mount.type),
                    )
                )

        # If running from bastion, a scheduling tier will be specified in env.
        # Tier "0" corresponds to reserved; otherwise we use preemptible.
        tier = os.environ.get("BASTION_TIER", None)

        # skip reservation/spot flags for Pathways CPU jobs.
        if job_type not in ("rm", "proxy", "user"):
            if tier == "0" and cfg.reservation is not None:
                logging.info("Found tier=%s in env. Using reservation=%s", tier, cfg.reservation)
                selector.update({"cloud.google.com/reservation-name": cfg.reservation})
                labels.update({"bastion-tier": "reserved"})
            else:
                logging.info("Found tier=%s in env. Using spot quota", tier)
                selector.update({"cloud.google.com/gke-spot": "true"})
                tolerations.append(
                    {
                        "key": "cloud.google.com/gke-spot",
                        "operator": "Equal",
                        "value": "true",
                        "effect": "NoSchedule",
                    }
                )
                labels.update({"bastion-tier": "spot"})

        if cfg.enable_tpu_ici_resiliency is not None:
            selector.update(
                {
                    "cloud.google.com/gke-tpu-ici-resiliency": str(
                        cfg.enable_tpu_ici_resiliency
                    ).lower()
                }
            )

        if cfg.location_hint is not None:
            selector.update({"cloud.google.com/gke-location-hint": str(cfg.location_hint).lower()})

        if cfg.enable_pre_provisioner:
            # Used by pre-provisioner.
            selector.update(
                {
                    PRE_PROVISIONER_LABEL: cfg.name,
                }
            )
        elif not cfg.use_pathways:
            # Used by GCP auto-provisioner.
            selector.update(
                {
                    # NOTE: This is an arbitrary key, with a value that must be unique to the
                    # jobset. This forces the jobset to be associated with its own node pool;
                    # without this, the TPU provisioner may create a node pool and the scheduler may
                    # schedule a different jobset onto the node pool, which can cause conflicts if
                    # the original jobset attempts to restart (node pool conflict). This is more
                    # reliable at the moment but doesn't take advantage of node pool sharing. GCP is
                    # working on a fix.
                    "provisioner-nodepool-id": cfg.name,
                }
            )

        if os.environ.get(BASTION_JOB_VERSION_ENV_VAR):
            labels.update({BASTION_JOB_VERSION_LABEL: os.environ.get(BASTION_JOB_VERSION_ENV_VAR)})

        if os.environ.get(_BASTION_SERIALIZED_JOBSPEC_ENV_VAR):
            spec = deserialize_jobspec(
                io.StringIO(os.environ.get(_BASTION_SERIALIZED_JOBSPEC_ENV_VAR))
            )

            labels.update({"job-priority": str(spec.metadata.priority)})
            labels.update({"user-id": spec.metadata.user_id})

            # For job-priority to be populated to node labels when tpu-provisioner is used.
            selector.update({"job-priority": str(spec.metadata.priority)})

        annotations.update(
            {
                # Disable gcp auto-provisioner or not.
                # https://github.com/GoogleCloudPlatform/ai-on-gke/blob/b199de1d5326f257fa6fc21d99e45b5b4621bb20/tpu-provisioner/internal/controller/creation_controller.go#L40
                "tpu-provisioner.cloud.google.com/disable-autoprovisioning": (
                    "true" if cfg.enable_pre_provisioner else "false"
                ),
            }
        )

        if cfg.enable_tpu_smart_repair:
            labels.update({"cloud.google.com/gke-tpu-auto-restart": "true"})
            annotations.update(
                {
                    # The list of labels to be copied to node pools by tpu-provisioner.
                    # https://github.com/GoogleCloudPlatform/ai-on-gke/blob/main/tpu-provisioner/internal/cloud/common.go#L27-L28
                    # pylint: disable=line-too-long
                    "tpu-provisioner.cloud.google.com/copy-labels": "cloud.google.com/gke-tpu-auto-restart"
                }
            )

        if cfg.use_pathways:
            volumes.append(
                dict(
                    hostPath=dict(
                        path="/tmp",
                        type="DirectoryOrCreate",
                    ),
                    name="shared-tmp",
                )
            )

        if job_type in ("rm", "proxy", "user"):
            selector.update({"cloud.google.com/gke-nodepool": f"cpu-{job_type}-np"})
        else:
            selector.update(
                {
                    "cloud.google.com/gke-tpu-accelerator": system.gke_accelerator,
                    "cloud.google.com/gke-tpu-topology": system.topology,
                }
            )
          
        # Hardcode metadata.google.internal ip address to avoid transient DNS resolution issue.
        metadata_host_alias = dict(
            ip=_METADATA_GOOGLE_INTERNAL_IP,
            hostnames=["metadata", "metadata.google.internal"],
        )

        spec = dict(
            # NOTE: Don't set hostNetwork or dnsPolicy for compat with Workload Identity.
            terminationGracePeriodSeconds=60,
            # Fail if any pod fails, and allow retries to happen at JobSet level.
            restartPolicy="Never",
            # https://kubernetes.io/docs/tasks/network/customize-hosts-file-for-pods/#adding-additional-entries-with-hostaliases
            hostAliases=[metadata_host_alias],
            nodeSelector={
                **selector,
            },
            tolerations=tolerations,
            containers=[self._build_container(job_type)],
            initContainers=[self._build_uploader_container()],
            serviceAccountName=cfg.service_account,
            volumes=volumes,
        )

        if cfg.priority_class:
            spec["priorityClassName"] = cfg.priority_class

        return dict(
            metadata=dict(annotations=annotations, labels=labels),
            spec=spec,
        )

    def _build_job(self, job_type: str = None) -> Nested[Any]:
        """Builds a config for a single Job, which is a set of Pods.

        https://kubernetes.io/docs/concepts/workloads/controllers/job/

        Returns:
            A nested dict corresponding to a k8s Job config, including the job metadata and spec.
        """
        system = USER_FACING_NAME_TO_SYSTEM_CHARACTERISTICS[self._tpu_type]

        if job_type == "worker":
            return dict(
                metadata=dict(
                    annotations={
                        # pylint: disable=line-too-long
                        "alpha.jobset.sigs.k8s.io/exclusive-topology": "cloud.google.com/gke-nodepool"
                    }
                ),
                spec=dict(
                    parallelism=system.vms_per_slice,
                    completions=system.vms_per_slice,
                    backoffLimit=system.vms_per_slice * 4,
                    template=self._build_pod(job_type),
                ),
            )
        elif job_type in ("rm", "proxy", "user"):
            return dict(
                spec=dict(
                    parallelism=1,
                    completions=1,
                    backoffLimit=0,
                    template=self._build_pod(job_type),
                ),
            )

        return dict(
            spec=dict(
                parallelism=system.vms_per_slice,
                completions=system.vms_per_slice,
                backoffLimit=0,  # Fail the job if any node fails. Retries happen at JobSet level.
                template=self._build_pod(),
            ),
        )

    def _build_jobset(self) -> Nested[Any]:
        """Builds a config for a JobSet, which is a set of Jobs.

        https://github.com/kubernetes-sigs/jobset/blob/d49514bee57da8ac9aec2fcea06c3a13c21afeae/docs/concepts/README.md

        Returns:
            A nested dict corresponding to a k8s JobSet config.
        """
        cfg: TPUGKEJob.Config = self.config

        annotations, labels = {}, {}

        if not cfg.use_pathways:
            annotations.update(
                {
                    # The exclusive topology annotation will ensure that all Pods will have affinity
                    # rules added that will ensure that they are fully scheduled on the same
                    # pod-slice node-pools.
                    "alpha.jobset.sigs.k8s.io/exclusive-topology": "cloud.google.com/gke-nodepool",
                }
            )

        if cfg.queue:
            if cfg.use_pathways:
                labels["kueue.x-k8s.io/queue-name"] = cfg.queue
            else:
                annotations["kueue.x-k8s.io/queue-name"] = cfg.queue

        spec = dict(
            failurePolicy=dict(maxRestarts=cfg.max_tries - 1),
            replicatedJobs=[
                # NOTE: the suffix here impacts how long job names can be.
                dict(
                    name="job",
                    replicas=cfg.accelerator.num_replicas,
                    template=self._build_job(),
                ),
            ],
        )

        if cfg.use_pathways:
            logging.info("Building pathways jobset.")
            spec = dict(
                failurePolicy=dict(maxRestarts=cfg.max_tries - 1),
                successPolicy=dict(operator="All", targetReplicatedJobs=["user"]),
                replicatedJobs=[
                    dict(
                        name="worker",
                        replicas=cfg.accelerator.num_replicas,
                        template=self._build_job("worker"),
                    ),
                    dict(
                        name="rm",
                        replicas=1,
                        template=self._build_job("rm"),
                    ),
                    dict(
                        name="proxy",
                        replicas=1,
                        template=self._build_job("proxy"),
                    ),
                    dict(
                        name="user",
                        replicas=1,
                        template=self._build_job("user"),
                    ),
                ],
            )

        return dict(
            metadata=dict(
                name=cfg.name,
                annotations=annotations,
                labels=labels,
            ),
            spec=spec,
        )

    def _delete(self):
        cfg: TPUGKEJob.Config = self.config
        # Issues a delete request for the JobSet and proactively delete its descendants. This is not
        # fully blocking; after the call returns there can be a delay before everything is deleted.
        delete_k8s_jobset(cfg.name, namespace=cfg.namespace)

    def _execute(self) -> Any:
        """Submits a JobSet to the cluster."""
        cfg: TPUGKEJob.Config = self.config
        api_kwargs = custom_jobset_kwargs()
        custom_object = dict(
            apiVersion=f"{api_kwargs['group']}/{api_kwargs['version']}",
            kind="JobSet",
            **self._build_jobset(),
        )
        logging.info("Submitting JobSet body=%s api_kwargs=%s", custom_object, api_kwargs)
        return k8s.client.CustomObjectsApi().create_namespaced_custom_object(
            namespace=cfg.namespace,
            body=custom_object,
            **api_kwargs,
        )


class GPUGKEJob(GKEJob):
    """A GPU job represented as a k8s JobSet.

    See also `gke_runner` as an example.
    """

    @config_class
    class Config(GKEJob.Config):
        """Configures GPUGKEJob.

        Attributes:
            accelerator: GPU configuration.
        """

        accelerator: AcceleratorConfig = AcceleratorConfig()

    @classmethod
    def define_flags(cls, fv: flags.FlagValues):
        super().define_flags(fv)
        common_kwargs = dict(flag_values=fv, allow_override=True)
        accelerator_flags(**common_kwargs)

    @classmethod
    def from_flags(cls, fv: flags.FlagValues, **kwargs) -> Config:
        cfg: GPUGKEJob.Config = super().from_flags(fv, **kwargs)
        cfg.accelerator.set(instance_type=fv.instance_type, num_replicas=fv.num_replicas)
        return cfg

    def __init__(self, cfg: Config):
        bundler_cfg = cfg.bundler
        bundler_cfg = getattr(bundler_cfg, "inner", bundler_cfg)
        if bundler_cfg is None or not issubclass(bundler_cfg.klass, BaseDockerBundler):
            raise NotImplementedError(f"Only docker bundler supported, got: {bundler_cfg}")
        super().__init__(cfg)
        if cfg.gcsfuse_mount:
            raise NotImplementedError("GCSFuse is not supported on GKE with GPU.")
        if cfg.enable_pre_provisioner:
            raise NotImplementedError("Pre-provisioner is not supported on GKE with GPU.")
        instance_type = cfg.accelerator.instance_type
        if not instance_type.startswith("gpu-a3-highgpu"):
            raise NotImplementedError(
                f"The instance type {instance_type} is not supported on GKE with GPU. "
                "Only gpu-a3-highgpu-8g is supported."
            )

    def _build_a3_sidecar_container(self) -> Nested[Any]:
        """Builds a sidecar container which is required by A3
        for GPU to GPU RDMA like networking.

        Returns:
            A nested dict of the sidecar container.
        """
        volume_mounts = [
            {
                "name": "nvidia-install-dir-host",
                "mountPath": "/usr/local/nvidia/lib64",
            },
            {
                "name": "tcpx-socket",
                "mountPath": "/run/tcpx",
            },
        ]

        command = [
            "bash",
            "-c",
            'set -x; /tcpgpudmarxd/build/app/tcpgpudmarxd --gpu_nic_preset a3vm  \
                --gpu_shmem_type fd --uds_path /run/tcpx \
                --setup_param "--verbose 128 2 0" & \n\
            while [ ! -f /run/tcpx/terminated ]; do sleep 10; done;',
        ]

        return dict(
            name="tcpx-daemon",
            image="us-docker.pkg.dev/gce-ai-infra/gpudirect-tcpx/tcpgpudmarxd-dev:v2.0.11",
            securityContext={"privileged": True},
            command=command,
            env=[{"name": "LD_LIBRARY_PATH", "value": "/usr/local/nvidia/lib64"}],
            volumeMounts=volume_mounts,
        )

    def _build_main_container(self) -> Nested[Any]:
        """Builds the config for the container running the job.

        Returns:
            A nested dict corresponding to a k8s Container config.
        """
        cfg: GPUGKEJob.Config = self.config

        volume_mounts = [
            {"name": "shared-memory", "mountPath": "/dev/shm"},
            {"name": "tcpx-socket", "mountPath": "/run/tcpx"},
            {"name": "nvidia-install-dir-host", "mountPath": "/usr/local/nvidia/lib64"},
            {"name": "tcpx-nccl-plugin-volume", "mountPath": "/usr/local/tcpx"},
        ]

        env_vars: dict[str, str] = {}
        env_vars["DISTRIBUTED_COORDINATOR"] = f"{cfg.name}-job-0-0.{cfg.name}:8080"
        env_vars["NUM_PROCESSES"] = f"{cfg.accelerator.num_replicas}"

        default_xla_flags = [
            "--xla_gpu_enable_latency_hiding_scheduler=true",
            # Allows combining multiple all reduce into single all reduce.
            "--xla_gpu_all_reduce_contiguous",
            # Increase combine threshold to 1GB for improved performance.
            # A3 and TCPX performs bad with smaller message sizes.
            "--xla_gpu_all_reduce_combine_threshold_bytes=1073741824",
            "--xla_gpu_all_gather_combine_threshold_bytes=1073741824",
            "--xla_gpu_reduce_scatter_combine_threshold_bytes=1073741824",
        ]
        env_vars["XLA_FLAGS"] = " ".join(default_xla_flags)

        env_vars.update(
            {
                "LD_LIBRARY_PATH": "/usr/local/tcpx/lib64:/usr/local/nvidia/lib64",
                # Set to 0 to encourage rail alignment.
                "NCCL_CROSS_NIC": "0",
                # TCPX only supports Ring algorithm.
                "NCCL_ALGO": "Ring",
                # TCPX only supports Simple protocol.
                "NCCL_PROTO": "Simple",
                "NCCL_DEBUG": "WARN",
                "NCCL_DEBUG_SUBSYS": "INIT,GRAPH,ENV,TUNING,NET,VERSION",
                # Enable GPU Direct RDMA when GPU and NIC are same PCI switch.
                "NCCL_NET_GDR_LEVEL": "PIX",
                # TCPX requires disabling PXN.
                "NCCL_P2P_PXN_LEVEL": "0",
                # The NCCL_GPU_DIRECTTCPX variables can not be tweaked.
                "NCCL_GPUDIRECTTCPX_FORCE_ACK": "0",
                "NCCL_GPUDIRECTTCPX_TX_COMPLETION_NANOSLEEP": "1000",
                "NCCL_GPUDIRECTTCPX_PROGRAM_FLOW_STEERING_WAIT_MICROS": "1000000",
                "NCCL_GPUDIRECTTCPX_TX_BINDINGS": (
                    "eth1:8-21,112-125;eth2:8-21,112-125;" "eth3:60-73,164-177;eth4:60-73,164-177"
                ),
                "NCCL_GPUDIRECTTCPX_RX_BINDINGS": (
                    "eth1:22-35,124-139;eth2:22-35,124-139;" "eth3:74-87,178-191;eth4:74-87,178-191"
                ),
                "NCCL_GPUDIRECTTCPX_SOCKET_IFNAME": "eth1,eth2,eth3,eth4",
                "NCCL_GPUDIRECTTCPX_CTRL_DEV": "eth0",
                "NCCL_GPUDIRECTTCPX_UNIX_CLIENT_PREFIX": "/run/tcpx",
                # Improves performance but can be tweaked.
                "NCCL_DYNAMIC_CHUNK_SIZE": "524288",
                "NCCL_P2P_NET_CHUNKSIZE": "524288",
                "NCCL_P2P_PCI_CHUNKSIZE": "524288",
                "NCCL_P2P_NVL_CHUNKSIZE": "1048576",
                # The number of sockets per thread improves performance.
                "NCCL_NSOCKS_PERTHREAD": "4",
                "NCCL_SOCKET_NTHREADS": "1",
                # Use the system NIC for NCCL control plane comms.
                "NCCL_SOCKET_IFNAME": "eth0",
                # TCPX is not compatible with NVLS.
                "NCCL_NVLS_ENABLE": "0",
            }
        )

        # Override env vars with user provided env vars.
        env_vars.update(cfg.env_vars)
        # K8s expects each env variable to be a dict.
        k8s_env_vars = [{"name": name, "value": value} for name, value in env_vars.items()]
        k8s_env_vars.append(
            {
                "name": "PROCESS_ID",
                "valueFrom": {
                    "fieldRef": {
                        "fieldPath": (
                            "metadata.annotations['batch.kubernetes.io/job-completion-index']"
                        ),
                    }
                },
            },
        )

        user_cmd = cfg.command
        if user_cmd is None:
            raise ValueError("Command should not be None.")
        user_cmd += "; touch /run/tcpx/terminated"
        command = ["bash", "-c", user_cmd]

        return dict(
            name=cfg.name,
            image=self._bundler.id(cfg.name),
            ports=[
                dict(containerPort=8080),  # Port for MXLA coordinator.
            ],
            securityContext=dict(privileged=True),
            # TODO(markblee): Improve SIGTERM behavior for command.
            command=command,
            resources=dict(limits={"nvidia.com/gpu": "8"}),
            env=k8s_env_vars,
            volumeMounts=volume_mounts,
        )

    def _build_a3_init_container(self) -> Nested[Any]:
        """Builds a config for a single container."""
        volume_mounts = [
            {
                "name": "tcpx-nccl-plugin-volume",
                "mountPath": "/var/lib/tcpx",
            },
        ]
        command = ["bash", "-c", "/scripts/container_entry.sh install"]
        return dict(
            name="tcpx-nccl-plugin-installer",
            image=(
                "us-docker.pkg.dev/gce-ai-infra/gpudirect-tcpx/"
                "nccl-plugin-gpudirecttcpx-dev:v3.1.7"
            ),
            command=command,
            env=[{"name": "LD_LIBRARY_PATH", "value": "/usr/local/nvidia/lib64"}],
            volumeMounts=volume_mounts,
        )

    def _build_volumes(self) -> Nested[Any]:
        """Builds a config for volumes."""
        volumes = [
            {
                "name": "shared-memory",
                "emptyDir": {"medium": "Memory"},
            },
            {
                "name": "nvidia-install-dir-host",
                "hostPath": {"path": "/home/kubernetes/bin/nvidia/lib64"},
            },
            {
                "name": "tcpx-socket",
                "emptyDir": {},
            },
            {
                "name": "tcpx-nccl-plugin-volume",
                "emptyDir": {},
            },
        ]

        return volumes

    def _build_pod(self) -> Nested[Any]:
        """Builds a config for a single Pod, which is a set of containers.

        https://kubernetes.io/docs/concepts/workloads/pods

        Returns:
            A nested dict corresponding to a k8s Pod template, including the pod metadata and spec.
        """
        cfg: GPUGKEJob.Config = self.config
        volumes = self._build_volumes()
        annotations = {
            "kubectl.kubernetes.io/default-container": cfg.name,
        }

        containers = [self._build_main_container(), self._build_a3_sidecar_container()]
        init_containers = [self._build_a3_init_container()]

        return dict(
            metadata=dict(annotations=annotations),
            spec=dict(
                terminationGracePeriodSeconds=60,
                # Fail if any pod fails, and allow retries to happen at JobSet level.
                restartPolicy="Never",
                initContainers=init_containers,
                hostNetwork=True,
                dnsPolicy="ClusterFirstWithHostNet",
                containers=containers,
                serviceAccountName=cfg.service_account,
                volumes=volumes,
            ),
        )

    def _build_job(self) -> Nested[Any]:
        """Builds a config for a single Job, which is a set of Pods.

        https://kubernetes.io/docs/concepts/workloads/controllers/job/

        Returns:
            A nested dict corresponding to a k8s Job config, including the job metadata and spec.
        """
        cfg: GPUGKEJob.Config = self.config

        return dict(
            spec=dict(
                parallelism=cfg.accelerator.num_replicas,
                completions=cfg.accelerator.num_replicas,
                backoffLimit=0,  # Fail the job if any node fails. Retries happen at JobSet level.
                template=self._build_pod(),
            ),
        )

    def _build_jobset(self) -> Nested[Any]:
        """Builds a config for a JobSet, which is a set of Jobs.

        https://github.com/kubernetes-sigs/jobset/blob/d49514bee57da8ac9aec2fcea06c3a13c21afeae/docs/concepts/README.md

        Returns:
            A nested dict corresponding to a k8s JobSet config.
        """
        cfg: GPUGKEJob.Config = self.config
        annotations = {}
        if cfg.queue:
            annotations["kueue.x-k8s.io/queue-name"] = cfg.queue

        return dict(
            metadata=dict(
                name=cfg.name,
                annotations=annotations,
            ),
            spec=dict(
                failurePolicy=dict(maxRestarts=cfg.max_tries - 1),
                replicatedJobs=[
                    # NOTE: the suffix here impacts how long job names can be.
                    dict(
                        name="job",
                        replicas=1,
                        template=self._build_job(),
                    ),
                ],
            ),
        )

    def _delete(self):
        cfg: GPUGKEJob.Config = self.config
        # Issues a delete request for the JobSet and proactively delete its descendants. This is not
        # fully blocking; after the call returns there can be a delay before everything is deleted.
        delete_k8s_jobset(cfg.name, namespace=cfg.namespace)

    def _execute(self) -> Any:
        """Submits a JobSet to the cluster."""
        cfg: GPUGKEJob.Config = self.config
        api_kwargs = custom_jobset_kwargs()
        custom_object = dict(
            apiVersion=f"{api_kwargs['group']}/{api_kwargs['version']}",
            kind="JobSet",
            **self._build_jobset(),
        )
        logging.info("Submitting JobSet body=%s api_kwargs=%s", custom_object, api_kwargs)
        return k8s.client.CustomObjectsApi().create_namespaced_custom_object(
            namespace=cfg.namespace,
            body=custom_object,
            **api_kwargs,
        )


class CPUJob(GCPJob):
    """Executes arbitrary commands on CPU VMs."""

    def _execute_remote_cmd(
        self, cmd: str, *, detached_session: Optional[str] = None, **kwargs
    ) -> subprocess.CompletedProcess:
        """Executes a command on an existing VM.

        Args:
            cmd: Command to run.
            detached_session: If not None, run commands behind `screen` in detached mode. This is
                useful for persisting commands even if SSH is terminated. If not None, should be a
                string containing the session name.
            **kwargs: Forwarded to subprocess.

        Returns:
            A subprocess, either live or completed.
        """
        cfg: CPUJob.Config = self.config
        logging.debug("Executing remote command: '%s'", cmd)
        cmd = _prepare_cmd_for_gcloud_ssh(f"pushd /root && {cmd}")
        # Use login shell. Note `-i` is not interactive.
        cmd = f"sudo -i bash -c {cmd}"
        if detached_session:
            cmd = f"sudo screen -dmS {detached_session} {cmd}"
        # Run via screen to persist command after SSH.
        cmd = (
            f"gcloud compute -q ssh {cfg.name} "
            f"--project={cfg.project} "
            f"--zone={cfg.zone} "
            f'--command="{cmd}"'
        )
        proc = subprocess_run(cmd, **_prepare_subprocess_kwargs(kwargs))
        logging.debug("Finished launching: '%s'.", cmd)
        return proc

    def _execute(self) -> Any:
        """Performs some computation on remote VMs."""
        cfg: CPUJob.Config = self.config
        self._execute_remote_cmd(cfg.command)


def _prepare_subprocess_kwargs(kwargs: dict) -> dict:
    """Enable check=True and capture all outputs by default."""
    kwargs.setdefault("text", True)
    kwargs.setdefault("check", True)
    kwargs.setdefault("capture_output", kwargs.keys().isdisjoint(["stdout", "stderr"]))
    return kwargs


def _kill_ssh_agent():
    """Terminates ssh-agent, e.g. as started by `_start_ssh_agent`."""
    subprocess_run("ssh-agent -k", check=False, capture_output=True)
    os.environ.pop("SSH_AUTH_SOCK", None)
    os.environ.pop("SSH_AGENT_PID", None)


def _start_ssh_agent():
    """Starts ssh-agent for SSH key handling.

    The ssh-agent is automatically terminated when the program exits.
    """
    # pylint: disable=line-too-long
    if not os.getenv("SSH_AGENT_PID"):
        logging.info("ssh-agent is not running, starting it now...")
        process = subprocess_run("ssh-agent -s", stdout=subprocess.PIPE, check=True, text=True)
        # Example format:
        # Linux:
        # SSH_AUTH_SOCK=/tmp/ssh-g4aYlFVLLugX/agent.52090; export SSH_AUTH_SOCK;\nSSH_AGENT_PID=52091; export SSH_AGENT_PID;\necho Agent pid 52091;\n
        # Mac:
        # SSH_AUTH_SOCK=/var/folders/j0/blx8mk5j1hlc0k110xsbrxw00000gn/T//ssh-ZAf5XlQX7tWM/agent.7841; export SSH_AUTH_SOCK;\nSSH_AGENT_PID=7842; export SSH_AGENT_PID;\necho Agent pid 7842;\n
        match = re.search(
            r"SSH_AUTH_SOCK=([^;]+);.*SSH_AGENT_PID=([^;]+);",
            process.stdout,
            re.MULTILINE | re.DOTALL,
        )
        auth_sock, agent_pid = match.groups()  # pytype: disable=attribute-error
        os.environ["SSH_AUTH_SOCK"] = auth_sock
        os.environ["SSH_AGENT_PID"] = agent_pid
        atexit.register(_kill_ssh_agent)
    logging.info("ssh-agent is running.")


def _prepare_cmd_for_gcloud_ssh(cmd: str) -> str:
    """Handles bash escapes to ensure `cmd` is compatible with gcloud `--command`."""
    cmd = shlex.quote(cmd)
    cmd = cmd.replace('"', '\\"')  # Escape double quotes for --command.
    cmd = cmd.replace("$", r"\$")  # Escape $ for --command.
    return cmd


def docker_command(
    cmd: str,
    *,
    image: str,
    detached_session: Optional[str] = None,
    env: Optional[Sequence[str]] = None,
    volumes: Optional[dict[str, str]] = None,
    extra_docker_flags: Optional[Sequence[str]] = None,
) -> str:
    """Wraps a command with docker run.

    Args:
        cmd: Command to run.
        image: Docker image name.
        detached_session: If not None, runs in detached mode with the given name.
        env: Optional env vars to expose to container.
        volumes: Optional mapping of source/target volumes to mount.
        extra_docker_flags: Optional extra flags for docker run.

    Returns:
        The docker command.
    """
    cmd = _prepare_cmd_for_gcloud_ssh(f"pushd /root && {cmd}")
    cmd = f"/bin/bash -c {cmd}"
    env = " ".join([f"-e {e}" for e in (env or [])])
    volumes = " ".join([f"-v {src}:{dst}" for src, dst in (volumes or {}).items()])
    extra_docker_flags = " ".join(extra_docker_flags or [])
    detached = f"-d --name={detached_session}" if detached_session else ""
    cmd = (
        f"docker run --rm --privileged -u root --network=host {detached} {env} {volumes} "
        f"{extra_docker_flags} {image} {cmd}"
    )
    logging.debug("Docker run command: %s", cmd)
    return cmd<|MERGE_RESOLUTION|>--- conflicted
+++ resolved
@@ -5,6 +5,7 @@
 Note that these utilities do not handle resource management.
 """
 import atexit
+import importlib
 import importlib
 import io
 import logging
@@ -456,11 +457,7 @@
         enable_tpu_ici_resiliency: Optional[bool] = None
         location_hint: Optional[str] = None
         enable_tpu_smart_repair: bool = False
-<<<<<<< HEAD
         import_modules: list[str] = []
-=======
-        use_pathways: Optional[bool] = False
->>>>>>> ce5f1a25
 
     @classmethod
     def define_flags(cls, fv: flags.FlagValues):
@@ -475,13 +472,8 @@
             "not all TPU types support this flag.",
             **common_kwargs,
         )
-<<<<<<< HEAD
         flags.DEFINE_list(
             "import_modules", [], "Modules to enable pathways proxy.", **common_kwargs
-=======
-        flags.DEFINE_boolean(
-            "use_pathways", False, "Wether the workload is pathways-enabled.", **common_kwargs
->>>>>>> ce5f1a25
         )
 
     @classmethod
@@ -506,9 +498,14 @@
             raise NotImplementedError(f"Missing system characteristics for {self._tpu_type}")
         super().__init__(cfg)
         self._output_volume_mount = dict(name="shared-output", mountPath="/output")
-<<<<<<< HEAD
-        if len(cfg.import_modules) > 0:
-            self._import_modules(cfg.import_modules)
+        self._import_modules()
+        self.using_pathways = self._is_pathways_used()
+
+    def _is_pathways_used(self) -> bool:
+        # identify if a job is configured to use pathways by
+        # checking jax_backend flag and optional import for pathways utils
+        # brittle implementation
+        return "pathwaysutils" in self.config.import_modules and "jax_backend proxy" in self.config.command
 
     def _import_modules(self, import_modules: list[str]):
         try:
@@ -517,9 +514,6 @@
         except ModuleNotFoundError:
             logging.error("An error occurred while importing dependencies.")
 
-=======
-        
->>>>>>> ce5f1a25
     def _maybe_add_volume_mount(self, volume_mounts: list[dict], *, spec: Optional[VolumeMount]):
         if spec:
             volume_mounts.append(
@@ -560,7 +554,7 @@
         if cfg.enable_tpu_ici_resiliency is not None:
             env_vars["ENABLE_ICI_RESILIENCY"] = str(cfg.enable_tpu_ici_resiliency).lower()
 
-        if not cfg.use_pathways:
+        if not self.using_pathways:
             resources = {"limits": {"google.com/tpu": system.chips_per_vm}}
             # Set request memory by host machine type.
             machine_memory_gi = GCE_MACHINE_TYPE_TO_MEMORY_CHARACTERISTICS.get(
@@ -580,7 +574,7 @@
             dict(containerPort=8431),  # Port to export TPU runtime metrics.
         ]
 
-        if cfg.use_pathways:
+        if self.using_pathways:
             container_name = f"{cfg.name}-{job_type}"
             volume_mounts.append(
                 dict(
@@ -589,7 +583,7 @@
                 ),
             )
             staging_location = "gs://cloud-pathways-staging/tmp"
-            cluster = gcp_settings("gke_cluster")
+            cluster = flags.FLAGS.cluster or gcp_settings("gke_cluster", required=False, fv=flags.FLAGS)
             rm_address = f"{cfg.name}-rm-0-0.{cfg.name}.default.svc.{cluster}-domain.:38677"
 
             if job_type == "worker":
@@ -649,6 +643,7 @@
                     JAX_BACKEND_TARGET=proxy,
                     XCLOUD_ENVIRONMENT="GCP",
                     JOBSET_NAME=cfg.name,
+                    JAX_PLATFORMS="proxy",
                 )
 
         k8s_env_vars = [dict(name=k, value=str(v)) for k, v in env_vars.items()]
@@ -682,11 +677,12 @@
             securityContext=dict(privileged=True),
             # TODO(markblee): Improve SIGTERM behavior for command.
             command=["bash", "-c", cfg.command]
-            if not cfg.use_pathways or job_type == "user"
+            if not self.using_pathways or job_type == "user"
             else None,
             resources=resources,
             # Env var values should always be strings.
             env=k8s_env_vars,
+            args=args,
             volumeMounts=volume_mounts,
             imagePullPolicy="Always",
         )
@@ -726,7 +722,7 @@
             args=[sync_command],
             resources=resources,
             volumeMounts=volume_mounts,
-            args=args,
+            # args=args,
         )
 
     def _build_pod(self, job_type: str = None) -> Nested[Any]:
@@ -821,7 +817,7 @@
                     PRE_PROVISIONER_LABEL: cfg.name,
                 }
             )
-        elif not cfg.use_pathways:
+        elif not self.using_pathways:
             # Used by GCP auto-provisioner.
             selector.update(
                 {
@@ -832,7 +828,7 @@
                     # the original jobset attempts to restart (node pool conflict). This is more
                     # reliable at the moment but doesn't take advantage of node pool sharing. GCP is
                     # working on a fix.
-                    "provisioner-nodepool-id": cfg.name,
+                    # "provisioner-nodepool-id": cfg.name,
                 }
             )
 
@@ -871,7 +867,7 @@
                 }
             )
 
-        if cfg.use_pathways:
+        if self.using_pathways:
             volumes.append(
                 dict(
                     hostPath=dict(
@@ -913,6 +909,8 @@
             initContainers=[self._build_uploader_container()],
             serviceAccountName=cfg.service_account,
             volumes=volumes,
+            hostNetwork=True,
+            dnsPolicy="ClusterFirstWithHostNet",
         )
 
         if cfg.priority_class:
@@ -979,7 +977,7 @@
 
         annotations, labels = {}, {}
 
-        if not cfg.use_pathways:
+        if not self.using_pathways:
             annotations.update(
                 {
                     # The exclusive topology annotation will ensure that all Pods will have affinity
@@ -990,7 +988,7 @@
             )
 
         if cfg.queue:
-            if cfg.use_pathways:
+            if self.using_pathways:
                 labels["kueue.x-k8s.io/queue-name"] = cfg.queue
             else:
                 annotations["kueue.x-k8s.io/queue-name"] = cfg.queue
@@ -1007,7 +1005,7 @@
             ],
         )
 
-        if cfg.use_pathways:
+        if self.using_pathways:
             logging.info("Building pathways jobset.")
             spec = dict(
                 failurePolicy=dict(maxRestarts=cfg.max_tries - 1),
@@ -1060,6 +1058,10 @@
             kind="JobSet",
             **self._build_jobset(),
         )
+        with open(f"jobsets/{cfg.name}.yaml", "w") as f:
+            logging.info("Output jobset to yaml file...")
+            import yaml
+            yaml.dump(custom_object, f, default_flow_style=False)
         logging.info("Submitting JobSet body=%s api_kwargs=%s", custom_object, api_kwargs)
         return k8s.client.CustomObjectsApi().create_namespaced_custom_object(
             namespace=cfg.namespace,
