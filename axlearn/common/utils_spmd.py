# Copyright © 2023 Apple Inc.

"""SPMD related utils."""

import logging
from typing import Optional
import orbax.checkpoint as ocp

import jax
import portpicker
from etils import epath

_jax_distributed_initialized = False


def setup(
    *,
    jax_backend: str,
    distributed_coordinator: Optional[str] = None,
    num_processes: Optional[int] = None,
    process_id: Optional[int] = None,
    initialization_timeout: Optional[int] = None,
    local_checkpoint_dir: Optional[str] = None,
):
    """Sets up the JAX environment for SPMD.

    Args:
        jax_backend: The distributed backend, which can be "cpu", "gpu", or "tpu".
        distributed_coordinator: The distributed coordinator address (in the form of <host>:<port>).
            Needed only for `jax_backend != "tpu"` and `num_processes > 1`. Otherwise, the
            coordinator will be configured automatically when `num_processes` and `process_id` are
            provided.
        num_processes: The number of processes. Needed only if distributed initialization is desired
            for `jax_backend != "tpu"`.
        process_id: The process ID (the process rank). Needed only if distributed initialization is
            desired for `jax_backend != "tpu"`.
        initialization_timeout: The jax distributed initialization timeout in seconds. If None, uses
            jax default.

    Raises:
        ValueError: If any of the following conditions are met:
            * distributed_coordinator, num_processes, or process_id are not None when
                jax_backend is "tpu";
            * one of num_processes or process_id is None when jax_backend is not "tpu";
            * distributed_coordinator is None when jax_backend is not "tpu" and num_processes > 1.
    """
    # Use a GSPMD-friendly PRNG implementation.
    jax.config.update("jax_default_prng_impl", "rbg")
    # This allows replicated jax.Arrays to be used for computation on the host.
    jax.config.update("jax_spmd_mode", "allow_all")

    global _jax_distributed_initialized  # pylint: disable=global-statement
    if not _jax_distributed_initialized:
        init_kwargs = {}
        if initialization_timeout is not None:
            init_kwargs["initialization_timeout"] = initialization_timeout

        if jax_backend == "tpu":
            if not (
                distributed_coordinator is None and num_processes is None and process_id is None
            ):
                raise ValueError(
                    "distributed_coordinator, num_processes, and process_id "
                    "should all be None for tpu backend."
                )
        else:
            if distributed_coordinator is None and num_processes is None and process_id is None:
                logging.info(
                    "Skipping distributed initialization for %s backend, "
                    "since distributed_coordinator, num_processes, and process_id are all None.",
                    jax_backend,
                )
                return

            if num_processes is None or process_id is None:
                raise ValueError(
                    "num_processes and process_id should be provided together "
                    f"if distributed initialization is desired for backend {jax_backend}. "
                    f"Instead, got num_processes={num_processes}, process_id={process_id}."
                )

            if not distributed_coordinator:
                if num_processes == 1:
                    distributed_coordinator = f"localhost:{portpicker.pick_unused_port()}"
                else:
                    raise ValueError(f"Unknown distributed_coordinator: {distributed_coordinator}")

            init_kwargs.update(
                coordinator_address=distributed_coordinator,
                num_processes=num_processes,
                process_id=process_id,
            )

<<<<<<< HEAD
        # Ensure that coordinator initialization respects initialization_timeout.
        # The current jax version hardcodes the number of attempts to discover coordinator address:
        # https://github.com/google/jax/blob/33e1a96204bf88f76b9f8d982cb2fe92ebcf0151/jax/_src/clusters/cloud_tpu_cluster.py#L110-L125
        # TODO(markblee): Remove this once we update jax to include:
        # https://github.com/google/jax/commit/c5869feb92a175ce40b4e5a897f505e97bcc610b.
        if initialization_timeout is not None:
            max_time = time.time() + initialization_timeout
            while not _jax_distributed_initialized and time.time() < max_time:
                try:
                    logging.info("Attempting to initialize JAX distributed system...")
                    logging.info(f"LOCAL CHECKPOINT DIR = {local_checkpoint_dir}")
                    if local_checkpoint_dir is not None:
                        logging.info("Using Emergency Checkpointing...")
                        initialize_jax_for_tpu_with_emergency_checkpointing(local_checkpoint_dir,**init_kwargs)
                    else:
                        jax.distributed.initialize(**init_kwargs)
                    _jax_distributed_initialized = True
                except RuntimeError as e:
                    err_str = str(e)
                    if (
                        "Failed to recognize coordinator" in err_str
                        or "Barrier timed out" in err_str
                    ):
                        continue  # Retry. Sleep is handled by jax.distributed.initialize.
                    raise
            if not _jax_distributed_initialized:
                raise RuntimeError(
                    "Failed to initialize JAX distributed system within the specified timeout "
                    f"({initialization_timeout} seconds)."
                )
        else:
            if local_checkpoint_dir is not None:
                logging.info("2: Using Emergency Checkpointing."
                            "Attempting to initialize JAX distributed system...")
                initialize_jax_for_tpu_with_emergency_checkpointing(local_checkpoint_dir,**init_kwargs)
            else:
                jax.distributed.initialize(**init_kwargs)
            _jax_distributed_initialized = True

def initialize_jax_for_tpu_with_emergency_checkpointing(local_checkpoint_dir,**init_kwargs):
    """Initialize JAX distributed runtime for TPUs when emergency checkpointing is used.
    The information required to initialize JAX distributed runtime will be written by GKE to
    the local checkpoint directory. This function retrieves that information and initializes
    JAX distributed runtime.
    """
    process_id, coordinator_address = _retrieve_jax_init_info(local_checkpoint_dir)

    if process_id != "" and coordinator_address != "":
        logging.info(f"Using {process_id} as the process_id and {coordinator_address} as the"
                        " coordinator_address to initialize JAX distributed runtime...")
        jax.distributed.initialize(coordinator_address=coordinator_address, process_id=int(process_id))
    else:
        logging.info("Initializing JAX distributed runtime without args when emergency checkpointing is"
                        " enabled. This should not happen and your workload may have unexpected behavior.")
        jax.distributed.initialize(**init_kwargs)

    ocp.multihost.utils.initialize_runtime_to_distributed_ids()

def _retrieve_jax_init_info(local_checkpoint_dir):
    """Retrieve JAX init info from a local file."""
    JAX_INIT_INFO_FILE = "jax-init-info.txt"
    local_jax_init_info_file = epath.Path(local_checkpoint_dir) / JAX_INIT_INFO_FILE
    # Allow time for the JAX init info file to be populated by GKE. This is needed because the file is
    # only populated when the worker with process id of 0 is determined. After a disruption, although some
    # workers might be up and running, the init info file won't be populated until the node with process id
    # of 0 is known and this could take time. Using 900 seconds for now and it needs to be increased if the
    # "repair" time is longer.
    for i in range(900):
        if local_jax_init_info_file.exists():
            return local_jax_init_info_file.read_text().split('\n')[:2]
        logging.info(f"Unable to locate {JAX_INIT_INFO_FILE} after {i} seconds, sleeping for 1 second before retrying...")
        time.sleep(1)
    logging.info(f"Unable to locate {JAX_INIT_INFO_FILE} after 900 seconds,"
                    "returning empty process id and coordinator address.")
    return "", ""
=======
        jax.distributed.initialize(**init_kwargs)
        _jax_distributed_initialized = True
>>>>>>> 1ad5ca61
<|MERGE_RESOLUTION|>--- conflicted
+++ resolved
@@ -91,45 +91,13 @@
                 process_id=process_id,
             )
 
-<<<<<<< HEAD
-        # Ensure that coordinator initialization respects initialization_timeout.
-        # The current jax version hardcodes the number of attempts to discover coordinator address:
-        # https://github.com/google/jax/blob/33e1a96204bf88f76b9f8d982cb2fe92ebcf0151/jax/_src/clusters/cloud_tpu_cluster.py#L110-L125
-        # TODO(markblee): Remove this once we update jax to include:
-        # https://github.com/google/jax/commit/c5869feb92a175ce40b4e5a897f505e97bcc610b.
-        if initialization_timeout is not None:
-            max_time = time.time() + initialization_timeout
-            while not _jax_distributed_initialized and time.time() < max_time:
-                try:
-                    logging.info("Attempting to initialize JAX distributed system...")
-                    logging.info(f"LOCAL CHECKPOINT DIR = {local_checkpoint_dir}")
-                    if local_checkpoint_dir is not None:
-                        logging.info("Using Emergency Checkpointing...")
-                        initialize_jax_for_tpu_with_emergency_checkpointing(local_checkpoint_dir,**init_kwargs)
-                    else:
-                        jax.distributed.initialize(**init_kwargs)
-                    _jax_distributed_initialized = True
-                except RuntimeError as e:
-                    err_str = str(e)
-                    if (
-                        "Failed to recognize coordinator" in err_str
-                        or "Barrier timed out" in err_str
-                    ):
-                        continue  # Retry. Sleep is handled by jax.distributed.initialize.
-                    raise
-            if not _jax_distributed_initialized:
-                raise RuntimeError(
-                    "Failed to initialize JAX distributed system within the specified timeout "
-                    f"({initialization_timeout} seconds)."
-                )
-        else:
-            if local_checkpoint_dir is not None:
-                logging.info("2: Using Emergency Checkpointing."
-                            "Attempting to initialize JAX distributed system...")
-                initialize_jax_for_tpu_with_emergency_checkpointing(local_checkpoint_dir,**init_kwargs)
-            else:
-                jax.distributed.initialize(**init_kwargs)
-            _jax_distributed_initialized = True
+    if local_checkpoint_dir is not None:
+        logging.info("Using Emergency Checkpointing."
+                    "Attempting to initialize JAX distributed system...")
+        initialize_jax_for_tpu_with_emergency_checkpointing(local_checkpoint_dir,**init_kwargs)
+    else:
+        jax.distributed.initialize(**init_kwargs)
+    _jax_distributed_initialized = True
 
 def initialize_jax_for_tpu_with_emergency_checkpointing(local_checkpoint_dir,**init_kwargs):
     """Initialize JAX distributed runtime for TPUs when emergency checkpointing is used.
@@ -166,8 +134,4 @@
         time.sleep(1)
     logging.info(f"Unable to locate {JAX_INIT_INFO_FILE} after 900 seconds,"
                     "returning empty process id and coordinator address.")
-    return "", ""
-=======
-        jax.distributed.initialize(**init_kwargs)
-        _jax_distributed_initialized = True
->>>>>>> 1ad5ca61
+    return "", ""