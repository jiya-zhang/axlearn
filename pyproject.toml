--- conflicted
+++ resolved
@@ -23,13 +23,8 @@
     "absl-py==2.1.0",
     "chex==0.1.86",  # chex 0.1.86 is required for jax 0.4.25.
     "importlab==0.7",  # breaks pytype on 0.8
-<<<<<<< HEAD
-    "jax==0.4.35",
-    "jaxlib==0.4.35",
-=======
     "jax==0.4.34",
     "jaxlib==0.4.34",
->>>>>>> 36ad92a6
     "nltk==3.7",  # for text preprocessing
     "optax==0.1.7",  # optimizers (0.1.0 has known bugs).
     "portpicker",
@@ -106,11 +101,7 @@
 # Note: Specify -f https://storage.googleapis.com/jax-releases/libtpu_releases.html during install.
 tpu = [
     "axlearn[gcp]",
-<<<<<<< HEAD
-    "jax[tpu]==0.4.35",  # must be >=0.4.19 for compat with v5p.
-=======
     "jax[tpu]==0.4.34",  # must be >=0.4.19 for compat with v5p.
->>>>>>> 36ad92a6
 ]
 # Vertex AI tensorboard. TODO(markblee): Merge with `gcp`.
 vertexai_tensorboard = [
@@ -154,12 +145,7 @@
 # Orbax checkpointing.
 orbax = [
     "humanize==4.10.0",
-<<<<<<< HEAD
-    "orbax-checkpoint@git+https://github.com/google/orbax/#subdirectory=checkpoint",
-    "etils==1.7.0",
-=======
     "orbax-checkpoint==0.8.0",
->>>>>>> 36ad92a6
 ]
 # Grain input processing. Currently does not support macos.
 grain = [
